---
name: CI/CD

on:   # yamllint disable-line rule:truthy
  push:
    branches-ignore:
    - dependabot/**
    - maintenance/pip-tools-constraint-lockfiles
    - maintenance/pip-tools-constraint-lockfiles-**
    - patchback/backports/**
    - pre-commit-ci-update-config
  pull_request:
  workflow_dispatch:
    inputs:
      release-version:
        # github.event_name == 'workflow_dispatch'
        # && github.event.inputs.release-version
        description: >-
          Target PEP440-compliant version to release.
          Please, don't prepend `v`.
        required: true
        type: string
      release-commitish:
        # github.event_name == 'workflow_dispatch'
        # && github.event.inputs.release-commitish
        default: ''
        description: >-
          The commit to be released to PyPI and tagged
          in Git as `release-version`. Normally, you
          should keep this empty.
        type: string
      YOLO:
        default: false
        description: >-
          Flag whether test results should block the
          release. Only use this under extraordinary
          circumstances to ignore the test failures
          and cut the release regardless.
        type: boolean
  schedule:
  - cron: 1 0 * * *  # Run daily at 0:01 UTC

concurrency:
  group: >-
    ${{
        github.workflow
    }}-${{
        github.ref_type
    }}-${{
        github.event.pull_request.number || github.sha
    }}
  cancel-in-progress: true

env:
  FORCE_COLOR: 1  # Request colored output from CLI tools supporting it
  MYPY_FORCE_COLOR: 1  # MyPy's color enforcement
  PIP_DISABLE_PIP_VERSION_CHECK: 1
  PIP_NO_PYTHON_VERSION_WARNING: 1
  PIP_NO_WARN_SCRIPT_LOCATION: 1
  PY_COLORS: 1  # Recognized by the `py` package, dependency of `pytest`
  TOX_PARALLEL_NO_SPINNER: 1
  TOX_TESTENV_PASSENV: >-  # Make tox-wrapped tools see color requests
    FORCE_COLOR
    MYPY_FORCE_COLOR
    NO_COLOR
    PY_COLORS
    PYTEST_THEME
    PYTEST_THEME_MODE

run-name: >-
  ${{
    github.event_name == 'workflow_dispatch'
    && format('📦 Releasing v{0}...', github.event.inputs.release-version)
    || ''
  }}
  ${{
      github.event.pull_request.number && 'PR' || ''
  }}${{
      !github.event.pull_request.number && 'Commit' || ''
  }}
  ${{ github.event.pull_request.number || github.sha }}
  triggered by: ${{ github.event_name }} of ${{
    github.ref
  }} ${{
    github.ref_type
  }}
  (workflow run ID: ${{
    github.run_id
  }}; number: ${{
    github.run_number
  }}; attempt: ${{
    github.run_attempt
  }})

jobs:
  pre-setup:
    name: ⚙️ Pre-set global build settings
    runs-on: ubuntu-latest
    defaults:
      run:
        shell: python
    outputs:
      dist-version: >-
        ${{
            steps.request-check.outputs.release-requested == 'true'
            && github.event.inputs.release-version
            || steps.scm-version.outputs.dist-version
        }}
      is-untagged-devel: >-
        ${{ steps.untagged-check.outputs.is-untagged-devel || false }}
      release-requested: >-
        ${{
            steps.request-check.outputs.release-requested || false
        }}
      cache-key-files: >-
        ${{ steps.calc-cache-key-files.outputs.files-hash-key }}
      git-tag: ${{ steps.git-tag.outputs.tag }}
      sdist-artifact-name: ${{ steps.artifact-name.outputs.sdist }}
      wheel-artifact-name: ${{ steps.artifact-name.outputs.wheel }}
    steps:
    - name: Switch to using Python 3.11 by default
      uses: actions/setup-python@v4
      with:
        python-version: 3.11
    - name: >-
        Mark the build as untagged '${{
            github.event.repository.default_branch
        }}' branch build
      id: untagged-check
      if: >-
        github.event_name == 'push' &&
        github.ref == format(
          'refs/heads/{0}', github.event.repository.default_branch
        )
      run: |
        from os import environ
        from pathlib import Path

        FILE_APPEND_MODE = 'a'

        with Path(environ['GITHUB_OUTPUT']).open(
                mode=FILE_APPEND_MODE,
        ) as outputs_file:
            print('is-untagged-devel=true', file=outputs_file)
    - name: Mark the build as "release request"
      id: request-check
      if: github.event_name == 'workflow_dispatch'
      run: |
        from os import environ
        from pathlib import Path

        FILE_APPEND_MODE = 'a'

        with Path(environ['GITHUB_OUTPUT']).open(
                mode=FILE_APPEND_MODE,
        ) as outputs_file:
            print('release-requested=true', file=outputs_file)
    - name: Check out src from Git
      if: >-
        steps.request-check.outputs.release-requested != 'true'
      uses: actions/checkout@v3
      with:
        fetch-depth: >-
          ${{
            steps.request-check.outputs.release-requested == 'true'
            && 1 || 0
          }}
        ref: ${{ github.event.inputs.release-commitish }}
    - name: >-
        Calculate Python interpreter version hash value
        for use in the cache key
      if: >-
        steps.request-check.outputs.release-requested != 'true'
      id: calc-cache-key-py
      run: |
        from hashlib import sha512
        from os import environ
        from pathlib import Path
        from sys import version

        FILE_APPEND_MODE = 'a'

        hash = sha512(version.encode()).hexdigest()

        with Path(environ['GITHUB_OUTPUT']).open(
                mode=FILE_APPEND_MODE,
        ) as outputs_file:
            print(f'py-hash-key={hash}', file=outputs_file)
    - name: >-
        Calculate dependency files' combined hash value
        for use in the cache key
      if: >-
        steps.request-check.outputs.release-requested != 'true'
      id: calc-cache-key-files
      run: |
        from os import environ
        from pathlib import Path

        FILE_APPEND_MODE = 'a'

        with Path(environ['GITHUB_OUTPUT']).open(
                mode=FILE_APPEND_MODE,
        ) as outputs_file:
            print(
                "files-hash-key=${{
                    hashFiles(
                      'setup.cfg', 'setup.py', 'tox.ini', 'pyproject.toml',
                      '.pre-commit-config.yaml', 'pytest.ini'
                    )
                }}",
                file=outputs_file,
            )
    - name: Get pip cache dir
      id: pip-cache-dir
      if: >-
        steps.request-check.outputs.release-requested != 'true'
      run: >-
        echo "dir=$(python -m pip cache dir)" >> "${GITHUB_OUTPUT}"
      shell: bash
    - name: Set up pip cache
      if: >-
        steps.request-check.outputs.release-requested != 'true'
      uses: actions/cache@v3
      with:
        path: ${{ steps.pip-cache-dir.outputs.dir }}
        key: >-
          ${{ runner.os }}-pip-${{
          steps.calc-cache-key-py.outputs.py-hash-key }}-${{
          steps.calc-cache-key-files.outputs.files-hash-key }}
        restore-keys: |
          ${{ runner.os }}-pip-${{
              steps.calc-cache-key-py.outputs.py-hash-key
          }}-
          ${{ runner.os }}-pip-
          ${{ runner.os }}-
    - name: Drop Git tags from HEAD for non-release requests
      if: >-
        steps.request-check.outputs.release-requested != 'true'
      run: >-
        git tag --points-at HEAD
        |
        xargs git tag --delete
      shell: bash
    - name: Set up versioning prerequisites
      if: >-
        steps.request-check.outputs.release-requested != 'true'
      run: >-
        python -m
        pip install
        --user
        setuptools-scm
      shell: bash
    - name: Set the current dist version from Git
      if: steps.request-check.outputs.release-requested != 'true'
      id: scm-version
      run: |
        from os import environ
        from pathlib import Path

        import setuptools_scm

        FILE_APPEND_MODE = 'a'

        ver = setuptools_scm.get_version(
          ${{
              steps.untagged-check.outputs.is-untagged-devel == 'true'
              && 'local_scheme="no-local-version"' || ''
          }}
        )
        with Path(environ['GITHUB_OUTPUT']).open(
                mode=FILE_APPEND_MODE,
        ) as outputs_file:
            print(f'dist-version={ver}', file=outputs_file)
    - name: Set the target Git tag
      id: git-tag
      run: |
        from os import environ
        from pathlib import Path

        FILE_APPEND_MODE = 'a'

        with Path(environ['GITHUB_OUTPUT']).open(
                mode=FILE_APPEND_MODE,
        ) as outputs_file:
            print(
                "tag=v${{
                    steps.request-check.outputs.release-requested == 'true'
                    && github.event.inputs.release-version
                    || steps.scm-version.outputs.dist-version
                }}",
                file=outputs_file,
            )
    - name: Set the expected dist artifact names
      id: artifact-name
      run: |
        from os import environ
        from pathlib import Path

        FILE_APPEND_MODE = 'a'

        with Path(environ['GITHUB_OUTPUT']).open(
                mode=FILE_APPEND_MODE,
        ) as outputs_file:
            print(
                "sdist=cheroot-${{
                    steps.request-check.outputs.release-requested == 'true'
                    && github.event.inputs.release-version
                    || steps.scm-version.outputs.dist-version
                }}.tar.gz",
                file=outputs_file,
            )
            print(
                "wheel=cheroot-${{
                    steps.request-check.outputs.release-requested == 'true'
                    && github.event.inputs.release-version
                    || steps.scm-version.outputs.dist-version
                }}-py2.py3-none-any.whl",
                file=outputs_file,
            )

  build:
    name: >-
      👷 dists ${{ needs.pre-setup.outputs.git-tag }}
      [mode: ${{
        fromJSON(needs.pre-setup.outputs.is-untagged-devel)
        && 'nightly' || ''
      }}${{
        fromJSON(needs.pre-setup.outputs.release-requested)
        && 'release' || ''
      }}${{
        (
          !fromJSON(needs.pre-setup.outputs.is-untagged-devel)
          && !fromJSON(needs.pre-setup.outputs.release-requested)
        ) && 'test' || ''
      }}]
    needs:
    - pre-setup  # transitive, for accessing settings

    runs-on: ubuntu-latest

    env:
      TOXENV: cleanup-dists,build-dists

    steps:
    - name: Switch to using Python 3.11
      uses: actions/setup-python@v4
      with:
        python-version: 3.11

    - name: Grab the source from Git
      uses: actions/checkout@v3
      with:
        fetch-depth: >-
          ${{
              fromJSON(needs.pre-setup.outputs.release-requested)
              && 1 || 0
          }}
        ref: ${{ github.event.inputs.release-commitish }}

    - name: >-
        Calculate Python interpreter version hash value
        for use in the cache key
      id: calc-cache-key-py
      run: |
        from hashlib import sha512
        from os import environ
        from pathlib import Path
        from sys import version

        FILE_APPEND_MODE = 'a'

        hash = sha512(version.encode()).hexdigest()

        with Path(environ['GITHUB_OUTPUT']).open(
                mode=FILE_APPEND_MODE,
        ) as outputs_file:
            print(f'py-hash-key={hash}', file=outputs_file)
      shell: python
    - name: Get pip cache dir
      id: pip-cache-dir
      run: >-
        echo "dir=$(python -m pip cache dir)" >> "${GITHUB_OUTPUT}"
    - name: Set up pip cache
      uses: actions/cache@v3
      with:
        path: ${{ steps.pip-cache-dir.outputs.dir }}
        key: >-
          ${{ runner.os }}-pip-${{
          steps.calc-cache-key-py.outputs.py-hash-key }}-${{
          needs.pre-setup.outputs.cache-key-files }}
        restore-keys: |
          ${{ runner.os }}-pip-${{
              steps.calc-cache-key-py.outputs.py-hash-key
          }}-
          ${{ runner.os }}-pip-
    - name: Install tox
      run: >-
        python -m
        pip install
        --user
        tox

    - name: Pre-populate the tox env
      run: >-
        python -m
        tox
        --parallel auto
        --parallel-live
        --skip-missing-interpreters false
        --notest

    - name: Drop Git tags from HEAD for non-tag-create events
      if: >-
        !fromJSON(needs.pre-setup.outputs.release-requested)
      run: >-
        git tag --points-at HEAD
        |
        xargs git tag --delete
      shell: bash

    - name: Setup git user as [bot]
      if: >-
        fromJSON(needs.pre-setup.outputs.release-requested)
        || fromJSON(needs.pre-setup.outputs.is-untagged-devel)
      uses: fregante/setup-git-user@v1.1.0
    - name: >-
        Tag the release in the local Git repo
        as ${{ needs.pre-setup.outputs.git-tag }}
        for setuptools-scm to set the desired version
      if: >-
        fromJSON(needs.pre-setup.outputs.release-requested)
      run: >-
        git tag
        -m '${{ needs.pre-setup.outputs.git-tag }}'
        '${{ needs.pre-setup.outputs.git-tag }}'
        --
        ${{
          fromJSON(needs.pre-setup.outputs.release-requested)
          && github.event.inputs.release-commitish || ''
        }}

    - name: Install tomlkit Python distribution package
      if: >-
        fromJSON(needs.pre-setup.outputs.is-untagged-devel)
      run: >-
        python -m pip install --user tomlkit
    - name: Instruct setuptools-scm not to add a local version part
      if: >-
        fromJSON(needs.pre-setup.outputs.is-untagged-devel)
      run: |
        from pathlib import Path

        import tomlkit

        pyproject_toml_path = Path.cwd() / 'pyproject.toml'
        pyproject_toml_txt = pyproject_toml_path.read_text()
        pyproject_toml = tomlkit.loads(pyproject_toml_txt)
        setuptools_scm_section = pyproject_toml['tool']['setuptools_scm']
        setuptools_scm_section['local_scheme'] = 'no-local-version'
        patched_pyproject_toml_txt = tomlkit.dumps(pyproject_toml)
        pyproject_toml_path.write_text(patched_pyproject_toml_txt)
      shell: python
    - name: Pretend that pyproject.toml is unchanged
      if: >-
        fromJSON(needs.pre-setup.outputs.is-untagged-devel)
      run: |
        git diff --color=always
        git update-index --assume-unchanged pyproject.toml

    - name: Build dists
      run: >-
        python -m
        tox
        --parallel auto
        --parallel-live
        --skip-missing-interpreters false
        --skip-pkg-install
    - name: Verify that the artifacts with expected names got created
      run: >-
        ls -1
        'dist/${{ needs.pre-setup.outputs.sdist-artifact-name }}'
        'dist/${{ needs.pre-setup.outputs.wheel-artifact-name }}'
    - name: Store the distribution packages
      uses: actions/upload-artifact@v3
      with:
        name: python-package-distributions
        # NOTE: Exact expected file names are specified here
        # NOTE: as a safety measure — if anything weird ends
        # NOTE: up being in this dir or not all dists will be
        # NOTE: produced, this will fail the workflow.
        path: |
          dist/${{ needs.pre-setup.outputs.sdist-artifact-name }}
          dist/${{ needs.pre-setup.outputs.wheel-artifact-name }}
        retention-days: >-
          ${{
              (
                fromJSON(needs.pre-setup.outputs.release-requested)
              ) && 90 || 30
          }}

  lint:
    name: 🧹 ${{ matrix.toxenv }}
    needs:
    - build
    - pre-setup  # transitive, for accessing settings

    runs-on: ${{ matrix.os }}-latest
    strategy:
      matrix:
        os:
        - ubuntu
        python-version:
        - >-
          3.10
        toxenv:
        - pre-commit
        - setup-check
        - metadata-validation
        - build-docs
        - doctest-docs
        - linkcheck-docs
        - spellcheck-docs
      fail-fast: false

    env:
      TOXENV: ${{ matrix.toxenv }}

    steps:
    - name: >-
        Switch to using Python v${{ matrix.python-version }}
        by default
      uses: actions/setup-python@v4
      with:
        python-version: ${{ matrix.python-version }}

    - name: Grab the source from Git
      uses: actions/checkout@v3
      with:
        ref: ${{ github.event.inputs.release-commitish }}

    - name: >-
        Calculate Python interpreter version hash value
        for use in the cache key
      id: calc-cache-key-py
      run: |
        from hashlib import sha512
        from os import environ
        from pathlib import Path
        from sys import version

        FILE_APPEND_MODE = 'a'

        hash = sha512(version.encode()).hexdigest()

        with Path(environ['GITHUB_OUTPUT']).open(
                mode=FILE_APPEND_MODE,
        ) as outputs_file:
            print(f'py-hash-key={hash}', file=outputs_file)
      shell: python
    - name: Get pip cache dir
      id: pip-cache
      run: >-
        echo "dir=$(pip cache dir)" >> "${GITHUB_OUTPUT}"
    - name: Set up pip cache
      uses: actions/cache@v3
      with:
        path: ${{ steps.pip-cache.outputs.dir }}
        key: >-
          ${{ runner.os }}-pip-${{
          steps.calc-cache-key-py.outputs.py-hash-key }}-${{
          needs.pre-setup.outputs.cache-key-files }}
        restore-keys: |
          ${{ runner.os }}-pip-${{
              steps.calc-cache-key-py.outputs.py-hash-key
          }}-
          ${{ runner.os }}-pip-
    - name: Install tox
      run: >-
        python -m
        pip install
        --user
        tox

    - name: Make the env clean of non-test files
      if: matrix.toxenv == 'metadata-validation'
      run: |
        shopt -s extglob
        rm -rf !tox.ini
      shell: bash
    - name: Download all the dists
      if: matrix.toxenv == 'metadata-validation'
      uses: actions/download-artifact@v3
      with:
        name: python-package-distributions
        path: dist/

    - name: >-
        Pre-populate tox envs: `${{ env.TOXENV }}`
      run: >-
        python -m
        tox
        --parallel auto
        --parallel-live
        --skip-missing-interpreters false
        --notest
    - name: Initialize pre-commit envs if needed
      run: >-
        test -d .tox/pre-commit
        && .tox/pre-commit/bin/python -m pre_commit install-hooks
        || :
    - name: >-
        Run tox envs: `${{ env.TOXENV }}`
      run: >-
        python -m
        tox
        --parallel auto
        --parallel-live
        --skip-missing-interpreters false
        --skip-pkg-install

  tests:
    name: >-
      🧪 🐍${{
          matrix.python-version
      }} @ ${{
          matrix.os
      }}
    needs:
    - build
    - pre-setup  # transitive, for accessing settings
    runs-on: ${{ matrix.os }}
    strategy:
      matrix:
        python-version:
        # NOTE: The latest and the lowest supported Pythons are prioritized
        # NOTE: to improve the responsiveness. It's nice to see the most
        # NOTE: important results first.
<<<<<<< HEAD
        - '3.10'
=======
        - 3.11
        - >-
          3.10
        - pypy2.7-v7.3.9
>>>>>>> f0f97645
        - 3.9
        - 3.8
        - pypy-3.7
        - 3.7
        - 3.6
<<<<<<< HEAD
        - 3.11.0-alpha - 3.11.0
=======
        - 3.5
        - 2.7
>>>>>>> f0f97645
        - pypy-3.6
        os:
        - ubuntu-20.04
        - ubuntu-18.04
        - macos-11.0
        - macos-latest
        - windows-2019
        - windows-2022
        exclude:
        # NOTE: Windows PyPy jobs are excluded to address the tox bug
        # NOTE: https://github.com/tox-dev/tox/issues/1704.
        # NOTE: They should be re-added once it's fixed.
        - os: windows-2022
<<<<<<< HEAD
=======
          python-version: pypy2.7-v7.3.9
        - os: windows-2019
          python-version: pypy2.7-v7.3.9
        - os: windows-2022
>>>>>>> f0f97645
          python-version: pypy-3.6
        - os: windows-2019
          python-version: pypy-3.6
        # NOTE: Windows PyPy 3.7 jobs are excluded because of the lack
        # NOTE: of the build deps to compile cryptography.
        # NOTE: They should be re-added once it's fixed.
        - os: windows-2022
          python-version: pypy-3.7
        - os: windows-2019
          python-version: pypy-3.7
        # NOTE: macOS PyPy jobs are excluded because installing cryptography
        # NOTE: needs openssl headers that aren't present at the moment.
        # TODO: Remove the exclusions once this is addressed.
<<<<<<< HEAD
        - os: macOS-11.0
=======
        - os: macos-11.0
          python-version: pypy2.7-v7.3.9
        - os: macos-latest
          python-version: pypy2.7-v7.3.9
        - os: macos-11.0
>>>>>>> f0f97645
          python-version: pypy-3.6
        - os: macos-latest
          python-version: pypy-3.6
        - os: macos-11.0
          python-version: pypy-3.7
        - os: macos-latest
          python-version: pypy-3.7
        include:
        # NOTE: The only GNU/Linux CPython 3.4 available is built for Ubuntu 18
        # https://github.com/actions/python-versions/blob/c483657/versions-manifest.json#L1228
        - os: ubuntu-18.04
          python-version: 3.4

    continue-on-error: >-
      ${{
          (
            (
              fromJSON(needs.pre-setup.outputs.release-requested) &&
              !github.event.inputs.YOLO
            ) ||
            (
              startsWith(matrix.python-version, '~')
            ) ||
<<<<<<< HEAD
            contains(matrix.python-version, 'alpha')
=======
            (
              matrix.python-version == '2.7' &&
              startsWith(matrix.os, 'windows-')
            )
>>>>>>> f0f97645
          ) && true || false
      }}

    env:
<<<<<<< HEAD
      PIP_DISABLE_PIP_VERSION_CHECK: 1
      PIP_NO_PYTHON_VERSION_WARNING: 1
      PIP_NO_WARN_SCRIPT_LOCATION: 1
      PY_COLORS: 1
=======
      PYTEST_ADDOPTS: >-
        ${{
            (
                matrix.python-version == 'pypy2.7-v7.3.9' &&
                startsWith(matrix.os, 'ubuntu-')
            ) &&
            '-p no:warnings' || ''
        }}
>>>>>>> f0f97645
      TOXENV: python

    steps:
    - name: Set up Python ${{ matrix.python-version }}
      id: python-install
      uses: actions/setup-python@v4
      with:
        python-version: ${{ matrix.python-version }}

    - name: Grab the source from Git
      uses: actions/checkout@v3
      with:
        ref: ${{ github.event.inputs.release-commitish }}

    - name: Figure out if the interpreter ABI is stable
      id: py-abi
      run: |
        from __future__ import print_function

        from os import environ
        from sys import version_info

        FILE_APPEND_MODE = 'a'

        is_stable_abi = version_info.releaselevel == 'final'

        with open(
                environ['GITHUB_OUTPUT'],
                mode=FILE_APPEND_MODE,
        ) as outputs_file:
            print(
                'is-stable-abi={is_stable_abi}'.
                format(is_stable_abi=str(is_stable_abi).lower()),
                file=outputs_file,
            )
      shell: python
    - name: >-
        Calculate Python interpreter version hash value
        for use in the cache key
      if: fromJSON(steps.py-abi.outputs.is-stable-abi)
      id: calc-cache-key-py
      run: |
        from __future__ import print_function

        from hashlib import sha512
        from os import environ
        from sys import version

        FILE_APPEND_MODE = 'a'

        hash = sha512(version.encode()).hexdigest()

        with open(
                environ['GITHUB_OUTPUT'], mode=FILE_APPEND_MODE,
        ) as outputs_file:
            print('py-hash-key={hash}'.format(hash=hash), file=outputs_file)
      shell: python
    - name: Get pip cache dir
      if: fromJSON(steps.py-abi.outputs.is-stable-abi)
      id: pip-cache
      run: |
        set +e
        pip_cache_dir="$(pip cache dir)"
        set -e
        if [ -n "${pip_cache_dir}" ]
        then
          echo "dir=${pip_cache_dir}" >> "${GITHUB_OUTPUT}"
        else  # Python 3.4 under Ubuntu:
          echo "dir='~/.cache/pip'" >> "${GITHUB_OUTPUT}"
        fi
      shell: bash
    - name: Set up pip cache
      if: fromJSON(steps.py-abi.outputs.is-stable-abi)
      uses: actions/cache@v3
      with:
        path: ${{ steps.pip-cache.outputs.dir }}
        key: >-
          ${{ runner.os }}-pip-${{
          steps.calc-cache-key-py.outputs.py-hash-key }}-${{
          needs.pre-setup.outputs.cache-key-files }}
        restore-keys: |
          ${{ runner.os }}-pip-${{
              steps.calc-cache-key-py.outputs.py-hash-key
          }}-
          ${{ runner.os }}-pip-

    - name: Upgrade pip with `requires_python`
      run: >-
        python -m
        pip install
        --user
        --upgrade
        --force-reinstall
        pip-with-requires-python
    - name: Install tox
      run: >-
        python -m
        pip install
        --user
        tox

    - name: Download all the dists
      uses: actions/download-artifact@v3
      with:
        name: python-package-distributions
        path: dist/

    - name: >-
        Pre-populate tox env:
        ${{ env.TOXENV }}
      run: >-
        python -m
        tox
        --parallel auto
        --parallel-live
        --skip-missing-interpreters false
        --installpkg 'dist/${{ needs.pre-setup.outputs.wheel-artifact-name }}'
        --notest

    - name: Windows system info
      run: systeminfo
      if: >-
        startsWith(matrix.os, 'windows-')
    - name: >-
        Log platform.platform()
      run: >-
        python -m platform
    - name: >-
        Log platform.version()
      run: >-
        python -c "import platform;
        print(platform.version())"
    - name: >-
        Log platform.uname()
      run: >-
        python -c "import platform;
        print(platform.uname())"
    - name: >-
        Log platform.release()
      run: >-
        python -c "import platform;
        print(platform.release())"
    - name: Log stdlib OpenSSL version
      run: >-
        python -c
        "import ssl; print('\nOPENSSL_VERSION: '
        + ssl.OPENSSL_VERSION + '\nOPENSSL_VERSION_INFO: '
        + repr(ssl.OPENSSL_VERSION_INFO)
        + '\nOPENSSL_VERSION_NUMBER: '
        + repr(ssl.OPENSSL_VERSION_NUMBER))"

    - name: Run the testing
      run: >-
        python -m
        tox
        --parallel auto
        --parallel-live
        --skip-missing-interpreters false
        --installpkg 'dist/${{ needs.pre-setup.outputs.wheel-artifact-name }}'
    - name: Produce markdown test summary from JUnit
      if: always()
      uses: test-summary/action@v2.0
      with:
        paths: .test-results/pytest/test.xml
    - name: Re-run the failing tests with maximum verbosity
      if: failure()
      run: >-  # `exit 1` makes sure that the job remains red with flaky runs
        python -m
        tox
        --parallel auto
        --parallel-live
        --skip-missing-interpreters false
        -vvvvv
        --installpkg 'dist/${{ needs.pre-setup.outputs.wheel-artifact-name }}'
        --
        --no-cov -vvvvv --lf
        && exit 1
      shell: bash
    - name: Send coverage data to Codecov
      uses: codecov/codecov-action@v3
      with:
        files: .test-results/pytest/cov.xml
        flags: >-
          CI-GHA,
          OS-${{
            runner.os
          }},
          VM-${{
            matrix.os
          }},
          Py-${{
            steps.python-install.outputs.python-version
          }},
          ${{ needs.pre-setup.outputs.wheel-artifact-name }}

  check:  # This job does nothing and is only used for the branch protection
    if: always()

    needs:
    - lint
    - tests

    runs-on: ubuntu-latest

    steps:
    - name: Decide whether the needed jobs succeeded or failed
      uses: re-actors/alls-green@release/v1
      with:
        allowed-failures: >-
          ${{
            (
              fromJSON(needs.pre-setup.outputs.release-requested)
              && github.event.inputs.YOLO
            ) && 'lint, tests' || ''
          }}
        jobs: ${{ toJSON(needs) }}

  publish-pypi:
    name: Publish 🐍📦 ${{ needs.pre-setup.outputs.git-tag }} to PyPI
    needs:
    - check
    - pre-setup  # transitive, for accessing settings
    if: >-
      fromJSON(needs.pre-setup.outputs.release-requested)
    runs-on: ubuntu-latest

    environment:
      name: pypi
      url: >-
        https://pypi.org/project/cheroot/${{
          needs.pre-setup.outputs.dist-version
        }}

    steps:
    - name: Download all the dists
      uses: actions/download-artifact@v3
      with:
        name: python-package-distributions
        path: dist/
    - name: >-
        Publish 🐍📦 ${{ needs.pre-setup.outputs.git-tag }} to PyPI
      uses: pypa/gh-action-pypi-publish@release/v1
      with:
        password: ${{ secrets.PYPI_API_TOKEN }}

  publish-testpypi:
    name: Publish 🐍📦 ${{ needs.pre-setup.outputs.git-tag }} to TestPyPI
    needs:
    - check
    - pre-setup  # transitive, for accessing settings
    if: >-
      fromJSON(needs.pre-setup.outputs.is-untagged-devel)
      || fromJSON(needs.pre-setup.outputs.release-requested)
    runs-on: ubuntu-latest

    environment:
      name: testpypi
      url: >-
        https://test.pypi.org/project/cheroot/${{
          needs.pre-setup.outputs.dist-version
        }}

    steps:
    - name: Download all the dists
      uses: actions/download-artifact@v3
      with:
        name: python-package-distributions
        path: dist/
    - name: >-
        Publish 🐍📦  ${{ needs.pre-setup.outputs.git-tag }} to TestPyPI
      uses: pypa/gh-action-pypi-publish@release/v1
      with:
        password: ${{ secrets.PYPI_API_TOKEN }}
        repository_url: https://test.pypi.org/legacy/

  post-release-repo-update:
    name: >-
      Publish post-release Git tag
      for ${{ needs.pre-setup.outputs.git-tag }}
    needs:
    - publish-pypi
    - pre-setup  # transitive, for accessing settings
    runs-on: ubuntu-latest

    steps:
    - name: >-
        Check if the requested tag ${{ needs.pre-setup.outputs.git-tag }}
        is present and is pointing at the required commit ${{
          github.event.inputs.release-commitish
        }}
      id: existing-remote-tag-check
      run: |
        REMOTE_TAGGED_COMMIT_SHA="$(
          git ls-remote --tags --refs $(git remote get-url origin) '${{
            needs.pre-setup.outputs.git-tag
          }}' | awk '{print $1}'
        )"

        if [[ "${REMOTE_TAGGED_COMMIT_SHA}" == '${{
          github.event.inputs.release-commitish
        }}' ]]
        then
          echo "already-exists=true" >> "${GITHUB_OUTPUT}"
        fi

    - name: Fetch the src snapshot
      if: steps.existing-remote-tag-check.outputs.already-exists == 'true'
      uses: actions/checkout@v3
      with:
        fetch-depth: 1
        ref: ${{ github.event.inputs.release-commitish }}
    - name: Setup git user as [bot]
      if: steps.existing-remote-tag-check.outputs.already-exists == 'true'
      uses: fregante/setup-git-user@v1.1.0

    - name: >-
        Tag the release in the local Git repo
        as ${{ needs.pre-setup.outputs.git-tag }}
      if: steps.existing-remote-tag-check.outputs.already-exists == 'true'
      run: >-
        git tag
        -m '${{ needs.pre-setup.outputs.git-tag }}'
        -m 'Published at https://pypi.org/project/cheroot/${{
          needs.pre-setup.outputs.dist-version
        }}'
        '${{ needs.pre-setup.outputs.git-tag }}'
        --
        ${{ github.event.inputs.release-commitish }}
    - name: >-
        Push ${{ needs.pre-setup.outputs.git-tag }} tag corresponding
        to the just published release back to GitHub
      if: steps.existing-remote-tag-check.outputs.already-exists == 'true'
      run: >-
        git push --atomic origin '${{ needs.pre-setup.outputs.git-tag }}'

  publish-github-release:
    name: >-
      Publish a GitHub Release for
      ${{ needs.pre-setup.outputs.git-tag }}
    needs:
    - post-release-repo-update
    - pre-setup  # transitive, for accessing settings
    runs-on: ubuntu-latest

    permissions:
      contents: write
      discussions: write

    steps:
    - name: Download all the dists
      uses: actions/download-artifact@v3
      with:
        name: python-package-distributions
        path: dist/

    - name: >-
        Publish a GitHub Release for
        ${{ needs.pre-setup.outputs.git-tag }}
      uses: ncipollo/release-action@v1.11.1
      with:
        allowUpdates: false
        artifactErrorsFailBuild: false
        artifacts: |
          dist/${{ needs.pre-setup.outputs.sdist-artifact-name }}
          dist/${{ needs.pre-setup.outputs.wheel-artifact-name }}
        artifactContentType: raw  # Because whl and tgz are of different types
        body: >
          # Release ${{ needs.pre-setup.outputs.git-tag }}


          This release is published to
          https://pypi.org/project/cheroot/${{
            needs.pre-setup.outputs.dist-version
          }}.


          This release has been produced by the following workflow run: ${{
            github.server_url
          }}/${{
            github.repository
          }}/actions/runs/${{
            github.run_id
          }}.
        # bodyFile:  # FIXME: Use once Towncrier is integrated.
        commit: ${{ github.event.inputs.release-commitish }}
        discussionCategory: Announcements
        draft: false
        name: ${{ needs.pre-setup.outputs.git-tag }}
        # omitBody: false
        omitBodyDuringUpdate: true
        omitName: false
        omitNameDuringUpdate: true
        omitPrereleaseDuringUpdate: true
        prerelease: false
        removeArtifacts: false
        replacesArtifacts: false
        tag: ${{ needs.pre-setup.outputs.git-tag }}
        token: ${{ secrets.GITHUB_TOKEN }}
...<|MERGE_RESOLUTION|>--- conflicted
+++ resolved
@@ -635,25 +635,14 @@
         # NOTE: The latest and the lowest supported Pythons are prioritized
         # NOTE: to improve the responsiveness. It's nice to see the most
         # NOTE: important results first.
-<<<<<<< HEAD
-        - '3.10'
-=======
         - 3.11
         - >-
           3.10
-        - pypy2.7-v7.3.9
->>>>>>> f0f97645
         - 3.9
         - 3.8
         - pypy-3.7
         - 3.7
         - 3.6
-<<<<<<< HEAD
-        - 3.11.0-alpha - 3.11.0
-=======
-        - 3.5
-        - 2.7
->>>>>>> f0f97645
         - pypy-3.6
         os:
         - ubuntu-20.04
@@ -667,13 +656,6 @@
         # NOTE: https://github.com/tox-dev/tox/issues/1704.
         # NOTE: They should be re-added once it's fixed.
         - os: windows-2022
-<<<<<<< HEAD
-=======
-          python-version: pypy2.7-v7.3.9
-        - os: windows-2019
-          python-version: pypy2.7-v7.3.9
-        - os: windows-2022
->>>>>>> f0f97645
           python-version: pypy-3.6
         - os: windows-2019
           python-version: pypy-3.6
@@ -687,15 +669,7 @@
         # NOTE: macOS PyPy jobs are excluded because installing cryptography
         # NOTE: needs openssl headers that aren't present at the moment.
         # TODO: Remove the exclusions once this is addressed.
-<<<<<<< HEAD
         - os: macOS-11.0
-=======
-        - os: macos-11.0
-          python-version: pypy2.7-v7.3.9
-        - os: macos-latest
-          python-version: pypy2.7-v7.3.9
-        - os: macos-11.0
->>>>>>> f0f97645
           python-version: pypy-3.6
         - os: macos-latest
           python-version: pypy-3.6
@@ -719,33 +693,15 @@
             (
               startsWith(matrix.python-version, '~')
             ) ||
-<<<<<<< HEAD
             contains(matrix.python-version, 'alpha')
-=======
-            (
-              matrix.python-version == '2.7' &&
-              startsWith(matrix.os, 'windows-')
-            )
->>>>>>> f0f97645
           ) && true || false
       }}
 
     env:
-<<<<<<< HEAD
       PIP_DISABLE_PIP_VERSION_CHECK: 1
       PIP_NO_PYTHON_VERSION_WARNING: 1
       PIP_NO_WARN_SCRIPT_LOCATION: 1
       PY_COLORS: 1
-=======
-      PYTEST_ADDOPTS: >-
-        ${{
-            (
-                matrix.python-version == 'pypy2.7-v7.3.9' &&
-                startsWith(matrix.os, 'ubuntu-')
-            ) &&
-            '-p no:warnings' || ''
-        }}
->>>>>>> f0f97645
       TOXENV: python
 
     steps:
