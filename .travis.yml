--- conflicted
+++ resolved
@@ -145,29 +145,14 @@
   # pypy2.7-5.10.0 fails under OS X because it's unsupported
   - <<: *stage_deploy
     if: tag IS present
-<<<<<<< HEAD
     <<: *python_3_7_mixture
-    install: skip
-    script: skip
-    deploy:
-      provider: pypi
-      on:
-        all_branches: true
-      user: jaraco
-      password:
-        secure: RAfz06AINvz7bfij/YhfkAreRqamgxS8a6jSRNxntYhtJke3ZszUbIDag8+n1I+G5XT2LnMhHqPNR7Plc+AeMz7VXTuy+b81Li5kse20NYlPhd7mBVmTUpXtqYQashV5J39F4qkATBLznCOrMEomM07VTXjO/o2hmQuXniab2Uo=
-      distributions: dists
-      skip_cleanup: true
-=======
-    python: *latest_py3
     before_script: skip
     env:
     - TWINE_USERNAME=jaraco
     # TWINE_PASSWORD
-    - secure: ... # encrypt `TWINE_PASSWORD="{password}"` with `travis encrypt`
+    - secure: ahqqwT5dPGZMyOr2NyavsSQAaWgE/RKy0bD0bT55MdXfVh7lpXU6sVupxKJT6/uwS8uaAahvxBjr6mTvTs7pHuUPJ0MVsFb+LnQVUzlqc9Z47tE7nWGn/mYXb+mxN/VBhlUX/Y4rQMxcW6VFqOMSQBPQ2EukIh76nerbvQC1ypA=
     - TOX_TESTENV_PASSENV="TWINE_USERNAME TWINE_PASSWORD"
     script: tox -e release
->>>>>>> 939c515f
 
 cache:
   pip: true
