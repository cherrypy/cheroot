<<<<<<< HEAD
language: python
os: linux
dist: trusty
sudo: false
group: edge
_base_envs:
- &stage_lint
  stage: &stage_lint_name lint
- &stage_test
  stage: &stage_test_name test
- &stage_test_priority
  stage: &stage_test_priority_name test against latest Python versions first (under GNU/Linux)
- &stage_test_osx
  stage: &stage_test_osx_name test under OS X (last chance to fail before deploy available)
- &stage_deploy
  stage: &stage_deploy_name upload new version of python package to PYPI (only for tagged commits)
- &pyenv_base
  <<: *stage_test
  language: generic
  python: &pypy2 pypy2.7-5.8.0
  env:
  - &env_pypy2 PYTHON_VERSION=pypy2.7-5.8.0
  - &env_pyenv PYENV_ROOT="$HOME/.pyenv"
  - &env_path PATH="$PYENV_ROOT/bin:$PATH"
  before_install:
  - &ensure_pyenv_installed |
    if [ ! -f "$PYENV_ROOT/bin/pyenv" ]
    then
      rm -rf "$PYENV_ROOT"
      curl -L https://raw.githubusercontent.com/pyenv/pyenv-installer/master/bin/pyenv-installer | bash
      eval "$(pyenv init -)"
      eval "$(pyenv virtualenv-init -)"
    fi
    eval "$(pyenv init -)"
    eval "$(pyenv virtualenv-init -)"
    pyenv update
  - &install_python pyenv install --skip-existing --keep --verbose "$PYTHON_VERSION"
  - &switch_python pyenv shell "$PYTHON_VERSION"
  - &python_version python --version
- &osx_python_base
  <<: *pyenv_base
  <<: *stage_test_osx
  os: osx
  language: generic
  before_install:
  - brew update
  - brew install readline xz
  - *ensure_pyenv_installed
  - *install_python
  - *switch_python
  - *python_version
  before_cache:
  - brew --cache
- &pure_python_base
  <<: *stage_test
  python: &mainstream_python 3.6
- &pure_python_base_priority
  <<: *pure_python_base
  <<: *stage_test_priority
- &lint_python_base
  <<: *stage_lint
  python: *mainstream_python
  after_failure: skip
=======
dist: trusty
sudo: false
language: python

>>>>>>> ce5e0eb6
python:
- 2.6
- 2.7
<<<<<<< HEAD
- 3.3
- 3.4
- 3.5
- *pypy2
- &pypy3 pypy3.5-5.8.0
jobs:
  fast_finish: true
  allow_failures:
  - env: &pep257_env TOXENV=pre-commit-pep257
  include:
  - <<: *lint_python_base
    env: TOXENV=pre-commit
  - <<: *lint_python_base
    env: *pep257_env
  - <<: *lint_python_base
    env: TOXENV=setup-check
  - <<: *pure_python_base_priority
    # mainstream here (3.6)
  - <<: *pure_python_base_priority
    python: nightly
  - <<: *osx_python_base
    python: 2.6
    env:
    - PYTHON_VERSION=2.6.9
    - *env_pyenv
    - *env_path
  - <<: *osx_python_base
    python: 2.7
    env:
    - PYTHON_VERSION=2.7.13
    - *env_pyenv
    - *env_path
  - <<: *osx_python_base
    python: 3.3
    env:
    - PYTHON_VERSION=3.3.6
    - *env_pyenv
    - *env_path
  - <<: *osx_python_base
    python: 3.4
    env:
    - PYTHON_VERSION=3.4.6
    - *env_pyenv
    - *env_path
  - <<: *osx_python_base
    python: 3.5
    env:
    - PYTHON_VERSION=3.5.3
    - *env_pyenv
    - *env_path
  - <<: *osx_python_base
    python: *mainstream_python
    env:
    - PYTHON_VERSION=3.6.1
    - *env_pyenv
    - *env_path
  - <<: *osx_python_base
    python: nightly
    env:
    - PYTHON_VERSION=3.7-dev
    - *env_pyenv
    - *env_path
  - <<: *osx_python_base
    python: *pypy2
    env:
    - *env_pypy2
    - *env_pyenv
    - *env_path
  # pypy3.5-5.8.0 fails under OS X because it's unsupported (PR #26)
  - <<: *stage_deploy
    python: *mainstream_python
=======
- &latest_py3 3.6

jobs:
  fast_finish: true
  include:
  - stage: deploy
    if: tag IS present
    python: *latest_py3
>>>>>>> ce5e0eb6
    install: skip
    script: skip
    deploy:
      provider: pypi
      on:
        tags: true
        all_branches: true
      user: jaraco
<<<<<<< HEAD
      distributions: dists
      password:
        secure: RAfz06AINvz7bfij/YhfkAreRqamgxS8a6jSRNxntYhtJke3ZszUbIDag8+n1I+G5XT2LnMhHqPNR7Plc+AeMz7VXTuy+b81Li5kse20NYlPhd7mBVmTUpXtqYQashV5J39F4qkATBLznCOrMEomM07VTXjO/o2hmQuXniab2Uo=
cache:
  pip: true
  directories:
  - $HOME/.pre-commit
  - $HOME/Library/Caches/Homebrew
install:
- pip install tox "setuptools>=28.2"
script:
- tox
after_failure:
- echo "Here's a list of installed Python packages:"
- pip list --format=columns
- echo Dumping logs, because tests failed to succeed
- |
    for log in `ls cheroot/test/*.log`
    do
      echo Outputting $log
      cat $log
    done
- py_log=/home/travis/build/cherrypy/cheroot/.tox/python/log/python-0.log
- echo Outputting python invocation log from $py_log
- cat $py_log
stages:
- *stage_lint_name
- *stage_test_priority_name
- *stage_test_name
- name: *stage_test_osx_name
  if: type IN (api, cron) OR tag IS present
- name: *stage_deploy_name
  if: tag IS present
=======
      password:
        secure: ... # encrypt password with `travis encrypt`
      distributions: dists
      skip_cleanup: true
      skip_upload_docs: true

cache: pip

install:
- pip install tox

script: tox
>>>>>>> ce5e0eb6
<|MERGE_RESOLUTION|>--- conflicted
+++ resolved
@@ -1,8 +1,16 @@
-<<<<<<< HEAD
-language: python
-os: linux
 dist: trusty
 sudo: false
+language: python
+
+python:
+- 2.6
+- 2.7
+- 3.3
+- 3.4
+- 3.5
+- &pypy2 pypy2.7-5.8.0
+- &pypy3 pypy3.5-5.8.0
+
 group: edge
 _base_envs:
 - &stage_lint
@@ -18,7 +26,7 @@
 - &pyenv_base
   <<: *stage_test
   language: generic
-  python: &pypy2 pypy2.7-5.8.0
+  python: *pypy2
   env:
   - &env_pypy2 PYTHON_VERSION=pypy2.7-5.8.0
   - &env_pyenv PYENV_ROOT="$HOME/.pyenv"
@@ -62,21 +70,7 @@
   <<: *stage_lint
   python: *mainstream_python
   after_failure: skip
-=======
-dist: trusty
-sudo: false
-language: python
 
->>>>>>> ce5e0eb6
-python:
-- 2.6
-- 2.7
-<<<<<<< HEAD
-- 3.3
-- 3.4
-- 3.5
-- *pypy2
-- &pypy3 pypy3.5-5.8.0
 jobs:
   fast_finish: true
   allow_failures:
@@ -142,38 +136,33 @@
     - *env_path
   # pypy3.5-5.8.0 fails under OS X because it's unsupported (PR #26)
   - <<: *stage_deploy
+    if: tag IS present
     python: *mainstream_python
-=======
-- &latest_py3 3.6
-
-jobs:
-  fast_finish: true
-  include:
-  - stage: deploy
-    if: tag IS present
-    python: *latest_py3
->>>>>>> ce5e0eb6
     install: skip
     script: skip
     deploy:
       provider: pypi
       on:
-        tags: true
         all_branches: true
       user: jaraco
-<<<<<<< HEAD
-      distributions: dists
       password:
         secure: RAfz06AINvz7bfij/YhfkAreRqamgxS8a6jSRNxntYhtJke3ZszUbIDag8+n1I+G5XT2LnMhHqPNR7Plc+AeMz7VXTuy+b81Li5kse20NYlPhd7mBVmTUpXtqYQashV5J39F4qkATBLznCOrMEomM07VTXjO/o2hmQuXniab2Uo=
+      distributions: dists
+      skip_cleanup: true
+      skip_upload_docs: true
+
 cache:
   pip: true
   directories:
   - $HOME/.pre-commit
   - $HOME/Library/Caches/Homebrew
+
 install:
 - pip install tox "setuptools>=28.2"
+
 script:
 - tox
+
 after_failure:
 - echo "Here's a list of installed Python packages:"
 - pip list --format=columns
@@ -194,18 +183,4 @@
 - name: *stage_test_osx_name
   if: type IN (api, cron) OR tag IS present
 - name: *stage_deploy_name
-  if: tag IS present
-=======
-      password:
-        secure: ... # encrypt password with `travis encrypt`
-      distributions: dists
-      skip_cleanup: true
-      skip_upload_docs: true
-
-cache: pip
-
-install:
-- pip install tox
-
-script: tox
->>>>>>> ce5e0eb6
+  if: tag IS present