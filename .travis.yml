<<<<<<< HEAD
conditions: v1

dist: trusty
=======
dist: xenial
>>>>>>> 5633116d
sudo: false
language: python

python:
- 2.7
<<<<<<< HEAD
- 3.4
- 3.5
- 3.6
- &pypy2 pypy2.7-5.10.0
- &pypy3 pypy3.5-5.10.1

group: edge
_base_envs:
- &stage_lint
  stage: &stage_lint_name lint
- &stage_test
  stage: &stage_test_name test
- &stage_test_priority
  stage: &stage_test_priority_name test against latest Python versions first (under GNU/Linux)
- &stage_test_osx
  stage: &stage_test_osx_name test under OS X (last chance to fail before deploy available)
- &stage_deploy
  stage: &stage_deploy_name upload new version of python package to PYPI (only for tagged commits)
- &manual_run_or_cron  # run the job only if it's a cron run or it's triggered manually
  if: type IN (api, cron)
- &pyenv_base
  <<: *stage_test
  language: generic
  python: *pypy2
  env:
  - &env_pypy2 PYTHON_VERSION=pypy2.7-5.10.0
  - &env_pyenv PYENV_ROOT="$HOME/.pyenv"
  - &env_path PATH="$PYENV_ROOT/bin:$PATH"
  before_install:
  - &ensure_pyenv_installed |
    if [ ! -f "$PYENV_ROOT/bin/pyenv" ]
    then
      rm -rf "$PYENV_ROOT"
      curl -L https://raw.githubusercontent.com/pyenv/pyenv-installer/master/bin/pyenv-installer | bash
    fi
    eval "$(pyenv init -)"
    eval "$(pyenv virtualenv-init -)"
    pyenv update
  - &install_python pyenv install --skip-existing --keep --verbose "$PYTHON_VERSION"
  - &switch_python pyenv shell "$PYTHON_VERSION"
  - &python_version python --version
- &osx_python_base
  <<: *pyenv_base
  <<: *stage_test_osx
  os: osx
  language: generic
  before_install:
  - brew install zlib readline
  - brew install https://raw.githubusercontent.com/Homebrew/homebrew-core/master/Formula/pyenv.rb || brew upgrade pyenv
  - &ensure_pyenv_preloaded |
    eval "$(pyenv init -)"
    eval "$(pyenv virtualenv-init -)"
  - *install_python
  - *switch_python
  - *python_version
  before_cache:
  - brew --cache
- &python_3_7_mixture
  python: &mainstream_python 3.7
  dist: xenial
  group:
  sudo: true
- &pure_python_base
  <<: *stage_test
  <<: *python_3_7_mixture
- &pure_python_base_priority
  <<: *pure_python_base
  <<: *stage_test_priority
- &lint_python_base
  <<: *stage_lint
  # Some linters depend on pyyaml, which fails under Python 3.7 now:
  python: 3.6
  after_failure: skip
=======
- 3.6
- &latest_py3 3.7
>>>>>>> 5633116d

jobs:
  fast_finish: true
  allow_failures:
  - env: TOXENV=pre-commit-failing
  include:
  - <<: *lint_python_base
    name: pre-commit.com tool linters
    env: TOXENV=pre-commit
  - <<: *lint_python_base
    <<: *python_3_7_mixture
    name: setup.py check linter
    env: TOXENV=setup-check
  - <<: *lint_python_base
    name: temporary failing pre-commit.com tool linters
    env: TOXENV=pre-commit-failing
  - <<: *pure_python_base_priority
    # mainstream here (3.7)
  - <<: *pure_python_base_priority
    python: nightly
  - <<: *osx_python_base
    <<: *manual_run_or_cron
    python: 2.7
    env:
    - PYTHON_VERSION=2.7.13
    - *env_pyenv
    - *env_path
  - <<: *osx_python_base
    <<: *manual_run_or_cron
    python: 3.4
    env:
    - PYTHON_VERSION=3.4.6
    - *env_pyenv
    - *env_path
  - <<: *osx_python_base
    <<: *manual_run_or_cron
    python: 3.5
    env:
    - PYTHON_VERSION=3.5.3
    - *env_pyenv
    - *env_path
  - <<: *osx_python_base
    python: 3.6
    env:
    - PYTHON_VERSION=3.6.5
    - *env_pyenv
    - *env_path
  - <<: *osx_python_base
    python: *mainstream_python
    env:
    - PYTHON_VERSION=3.7.0
    - *env_pyenv
    - *env_path
  - <<: *osx_python_base
    <<: *manual_run_or_cron
    python: nightly
    env:
    - PYTHON_VERSION=3.8-dev
    - *env_pyenv
    - *env_path
  - <<: *osx_python_base
    <<: *manual_run_or_cron
    osx_image: xcode9.4
    python: pypy3.5-5.10.1
    env:
    - PYTHON_VERSION=pypy3.5-5.10.1
    - *env_pyenv
    - *env_path
  # pypy2.7-5.10.0 fails under OS X because it's unsupported
  - <<: *stage_deploy
    if: tag IS present
    <<: *python_3_7_mixture
    install: skip
    script: skip
    deploy:
      provider: pypi
      on:
        all_branches: true
      user: jaraco
      password:
        secure: RAfz06AINvz7bfij/YhfkAreRqamgxS8a6jSRNxntYhtJke3ZszUbIDag8+n1I+G5XT2LnMhHqPNR7Plc+AeMz7VXTuy+b81Li5kse20NYlPhd7mBVmTUpXtqYQashV5J39F4qkATBLznCOrMEomM07VTXjO/o2hmQuXniab2Uo=
      distributions: dists
      skip_cleanup: true

cache:
  pip: true
  directories:
  - $HOME/.cache/pre-commit
  - $HOME/.pre-commit
  - $HOME/virtualenv/python$(python -c 'import platform; print(platform.python_version())')
  - $HOME/Library/Caches/Homebrew

install:
<<<<<<< HEAD
- python -m pip install tox "setuptools>=28.2"
- python -m tox --notest  # Pre-populate a virtualenv with dependencies

script:
- python -m tox

after_failure:
- ip a
- sysctl -a
- echo "Here's a list of installed Python packages:"
- pip list --format=columns
- echo Dumping logs, because tests failed to succeed
- |
    for log in `ls cheroot/test/*.log`
    do
      echo Outputting $log
      cat $log
    done
- py_log=/home/travis/build/cherrypy/cheroot/.tox/python/log/python-0.log
- echo Outputting python invocation log from $py_log
- cat $py_log
stages:
- *stage_lint_name
- *stage_test_priority_name
- *stage_test_name
- name: *stage_test_osx_name
  if: type IN (api, cron) OR tag IS present
- name: *stage_deploy_name
=======
- pip install tox tox-venv

before_script:
  # Disable IPv6. Ref travis-ci/travis-ci#8361
  - if [ "${TRAVIS_OS_NAME}" == "linux" ]; then
      sudo sh -c 'echo 0 > /proc/sys/net/ipv6/conf/all/disable_ipv6';
    fi
script: tox
>>>>>>> 5633116d
<|MERGE_RESOLUTION|>--- conflicted
+++ resolved
@@ -1,19 +1,15 @@
-<<<<<<< HEAD
 conditions: v1
 
-dist: trusty
-=======
 dist: xenial
->>>>>>> 5633116d
 sudo: false
 language: python
 
 python:
 - 2.7
-<<<<<<< HEAD
 - 3.4
 - 3.5
 - 3.6
+- &latest_py3 3.7
 - &pypy2 pypy2.7-5.10.0
 - &pypy3 pypy3.5-5.10.1
 
@@ -84,10 +80,6 @@
   # Some linters depend on pyyaml, which fails under Python 3.7 now:
   python: 3.6
   after_failure: skip
-=======
-- 3.6
-- &latest_py3 3.7
->>>>>>> 5633116d
 
 jobs:
   fast_finish: true
@@ -181,8 +173,7 @@
   - $HOME/Library/Caches/Homebrew
 
 install:
-<<<<<<< HEAD
-- python -m pip install tox "setuptools>=28.2"
+- python -m pip install tox tox-venv
 - python -m tox --notest  # Pre-populate a virtualenv with dependencies
 
 script:
@@ -209,14 +200,4 @@
 - *stage_test_name
 - name: *stage_test_osx_name
   if: type IN (api, cron) OR tag IS present
-- name: *stage_deploy_name
-=======
-- pip install tox tox-venv
-
-before_script:
-  # Disable IPv6. Ref travis-ci/travis-ci#8361
-  - if [ "${TRAVIS_OS_NAME}" == "linux" ]; then
-      sudo sh -c 'echo 0 > /proc/sys/net/ipv6/conf/all/disable_ipv6';
-    fi
-script: tox
->>>>>>> 5633116d
+- name: *stage_deploy_name