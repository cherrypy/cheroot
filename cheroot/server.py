"""
A high-speed, production ready, thread pooled, generic HTTP server.

For those of you wanting to understand internals of this module, here's the
basic call flow. The server's listening thread runs a very tight loop,
sticking incoming connections onto a Queue::

    server = HTTPServer(...)
    server.start()
    while True:
        tick()
        # This blocks until a request comes in:
        child = socket.accept()
        conn = HTTPConnection(child, ...)
        server.requests.put(conn)

Worker threads are kept in a pool and poll the Queue, popping off and then
handling each connection in turn. Each connection can consist of an arbitrary
number of requests and their responses, so we run a nested loop::

    while True:
        conn = server.requests.get()
        conn.communicate()
        ->  while True:
                req = HTTPRequest(...)
                req.parse_request()
                ->  # Read the Request-Line, e.g. "GET /page HTTP/1.1"
                    req.rfile.readline()
                    read_headers(req.rfile, req.inheaders)
                req.respond()
                ->  response = app(...)
                    try:
                        for chunk in response:
                            if chunk:
                                req.write(chunk)
                    finally:
                        if hasattr(response, "close"):
                            response.close()
                if req.close_connection:
                    return

And now for a trivial doctest to exercise the test suite

>>> 'HTTPServer' in globals()
True

"""

import os
import io
import re
import email.utils
import socket
import sys
import time
import traceback as traceback_
import logging

try:
    from urllib.parse import unquote_to_bytes
except ImportError:
    from urllib import unquote as unquote_to_bytes

import six
from six.moves import queue
from six.moves import urllib

from . import errors, __version__
from .workers import threadpool
from .makefile import MakeFile


__all__ = ['HTTPRequest', 'HTTPConnection', 'HTTPServer',
           'SizeCheckWrapper', 'KnownLengthRFile', 'ChunkedRFile',
           'Gateway', 'get_ssl_adapter_class']


if 'win' in sys.platform and hasattr(socket, 'AF_INET6'):
    if not hasattr(socket, 'IPPROTO_IPV6'):
        socket.IPPROTO_IPV6 = 41
    if not hasattr(socket, 'IPV6_V6ONLY'):
        socket.IPV6_V6ONLY = 27


if six.PY3:
    def ntob(n, encoding='ISO-8859-1'):
        """Return the given native string as a byte string in the given encoding."""
        # In Python 3, the native string type is unicode
        return n.encode(encoding)

    def bton(b, encoding='ISO-8859-1'):
        return b.decode(encoding)
else:
    def ntob(n, encoding='ISO-8859-1'):
        """Return the given native string as a byte string in the given encoding."""
        # In Python 2, the native string type is bytes. Assume it's already
        # in the given encoding, which for ISO-8859-1 is almost always what
        # was intended.
        return n

    def bton(b, encoding='ISO-8859-1'):
        return b


LF = b'\n'
CRLF = b'\r\n'
TAB = b'\t'
SPACE = b' '
COLON = b':'
SEMICOLON = b';'
EMPTY = b''
NUMBER_SIGN = b'#'
QUESTION_MARK = b'?'
ASTERISK = b'*'
FORWARD_SLASH = b'/'
quoted_slash = re.compile(b'(?i)%2F')


comma_separated_headers = [
    ntob(h) for h in
    ['Accept', 'Accept-Charset', 'Accept-Encoding',
     'Accept-Language', 'Accept-Ranges', 'Allow', 'Cache-Control',
     'Connection', 'Content-Encoding', 'Content-Language', 'Expect',
     'If-Match', 'If-None-Match', 'Pragma', 'Proxy-Authenticate', 'TE',
     'Trailer', 'Transfer-Encoding', 'Upgrade', 'Vary', 'Via', 'Warning',
     'WWW-Authenticate']
]


if not hasattr(logging, 'statistics'):
    logging.statistics = {}


class HeaderReader(object):

    def __call__(self, rfile, hdict=None):
        """
        Read headers from the given stream into the given header dict.

        If hdict is None, a new header dict is created. Returns the populated
        header dict.

        Headers which are repeated are folded together using a comma if their
        specification so dictates.

        This function raises ValueError when the read bytes violate the HTTP spec.
        You should probably return "400 Bad Request" if this happens.
        """
        if hdict is None:
            hdict = {}

        while True:
            line = rfile.readline()
            if not line:
                # No more data--illegal end of headers
                raise ValueError('Illegal end of headers.')

            if line == CRLF:
                # Normal end of headers
                break
            if not line.endswith(CRLF):
                raise ValueError('HTTP requires CRLF terminators')

            if line[0] in (SPACE, TAB):
                # It's a continuation line.
                v = line.strip()
            else:
                try:
                    k, v = line.split(COLON, 1)
                except ValueError:
                    raise ValueError('Illegal header line.')
                v = v.strip()
                k = self._transform_key(k)
                hname = k

            if not self._allow_header(k):
                continue

            if k in comma_separated_headers:
                existing = hdict.get(hname)
                if existing:
                    v = b', '.join((existing, v))
            hdict[hname] = v

        return hdict

    def _allow_header(self, key_name):
        return key_name

    def _transform_key(self, key_name):
        # TODO: what about TE and WWW-Authenticate?
        return key_name.strip().title()


class DropUnderscoreHeaderReader(HeaderReader):
    def _allow_header(self, key_name):
        orig = super(DropUnderscoreHeaderReader, self)._allow_header(key_name)
        return orig and '_' not in key_name


class SizeCheckWrapper(object):
    """Wraps a file-like object, raising MaxSizeExceeded if too large."""

    def __init__(self, rfile, maxlen):
        self.rfile = rfile
        self.maxlen = maxlen
        self.bytes_read = 0

    def _check_length(self):
        if self.maxlen and self.bytes_read > self.maxlen:
            raise errors.MaxSizeExceeded()

    def read(self, size=None):
        data = self.rfile.read(size)
        self.bytes_read += len(data)
        self._check_length()
        return data

    def readline(self, size=None):
        if size is not None:
            data = self.rfile.readline(size)
            self.bytes_read += len(data)
            self._check_length()
            return data

        # User didn't specify a size ...
        # We read the line in chunks to make sure it's not a 100MB line !
        res = []
        while True:
            data = self.rfile.readline(256)
            self.bytes_read += len(data)
            self._check_length()
            res.append(data)
            # See https://github.com/cherrypy/cherrypy/issues/421
            if len(data) < 256 or data[-1:] == LF:
                return EMPTY.join(res)

    def readlines(self, sizehint=0):
        # Shamelessly stolen from StringIO
        total = 0
        lines = []
        line = self.readline()
        while line:
            lines.append(line)
            total += len(line)
            if 0 < sizehint <= total:
                break
            line = self.readline()
        return lines

    def close(self):
        self.rfile.close()

    def __iter__(self):
        return self

    def __next__(self):
        data = next(self.rfile)
        self.bytes_read += len(data)
        self._check_length()
        return data

    def next(self):
        data = self.rfile.next()
        self.bytes_read += len(data)
        self._check_length()
        return data


class KnownLengthRFile(object):
    """Wraps a file-like object, returning an empty string when exhausted."""

    def __init__(self, rfile, content_length):
        self.rfile = rfile
        self.remaining = content_length

    def read(self, size=None):
        if self.remaining == 0:
            return b''
        if size is None:
            size = self.remaining
        else:
            size = min(size, self.remaining)

        data = self.rfile.read(size)
        self.remaining -= len(data)
        return data

    def readline(self, size=None):
        if self.remaining == 0:
            return b''
        if size is None:
            size = self.remaining
        else:
            size = min(size, self.remaining)

        data = self.rfile.readline(size)
        self.remaining -= len(data)
        return data

    def readlines(self, sizehint=0):
        # Shamelessly stolen from StringIO
        total = 0
        lines = []
        line = self.readline(sizehint)
        while line:
            lines.append(line)
            total += len(line)
            if 0 < sizehint <= total:
                break
            line = self.readline(sizehint)
        return lines

    def close(self):
        self.rfile.close()

    def __iter__(self):
        return self

    def __next__(self):
        data = next(self.rfile)
        self.remaining -= len(data)
        return data


class ChunkedRFile(object):
    """Wraps a file-like object, returning an empty string when exhausted.

    This class is intended to provide a conforming wsgi.input value for
    request entities that have been encoded with the 'chunked' transfer
    encoding.
    """

    def __init__(self, rfile, maxlen, bufsize=8192):
        self.rfile = rfile
        self.maxlen = maxlen
        self.bytes_read = 0
        self.buffer = EMPTY
        self.bufsize = bufsize
        self.closed = False

    def _fetch(self):
        if self.closed:
            return

        line = self.rfile.readline()
        self.bytes_read += len(line)

        if self.maxlen and self.bytes_read > self.maxlen:
            raise errors.MaxSizeExceeded('Request Entity Too Large', self.maxlen)

        line = line.strip().split(SEMICOLON, 1)

        try:
            chunk_size = line.pop(0)
            chunk_size = int(chunk_size, 16)
        except ValueError:
            raise ValueError('Bad chunked transfer size: ' + repr(chunk_size))

        if chunk_size <= 0:
            self.closed = True
            return

#            if line: chunk_extension = line[0]

        if self.maxlen and self.bytes_read + chunk_size > self.maxlen:
            raise IOError('Request Entity Too Large')

        chunk = self.rfile.read(chunk_size)
        self.bytes_read += len(chunk)
        self.buffer += chunk

        crlf = self.rfile.read(2)
        if crlf != CRLF:
            raise ValueError(
                "Bad chunked transfer coding (expected '\\r\\n', "
                'got ' + repr(crlf) + ')')

    def read(self, size=None):
        data = EMPTY
        while True:
            if size and len(data) >= size:
                return data

            if not self.buffer:
                self._fetch()
                if not self.buffer:
                    # EOF
                    return data

            if size:
                remaining = size - len(data)
                data += self.buffer[:remaining]
                self.buffer = self.buffer[remaining:]
            else:
                data += self.buffer

    def readline(self, size=None):
        data = EMPTY
        while True:
            if size and len(data) >= size:
                return data

            if not self.buffer:
                self._fetch()
                if not self.buffer:
                    # EOF
                    return data

            newline_pos = self.buffer.find(LF)
            if size:
                if newline_pos == -1:
                    remaining = size - len(data)
                    data += self.buffer[:remaining]
                    self.buffer = self.buffer[remaining:]
                else:
                    remaining = min(size - len(data), newline_pos)
                    data += self.buffer[:remaining]
                    self.buffer = self.buffer[remaining:]
            else:
                if newline_pos == -1:
                    data += self.buffer
                else:
                    data += self.buffer[:newline_pos]
                    self.buffer = self.buffer[newline_pos:]

    def readlines(self, sizehint=0):
        # Shamelessly stolen from StringIO
        total = 0
        lines = []
        line = self.readline(sizehint)
        while line:
            lines.append(line)
            total += len(line)
            if 0 < sizehint <= total:
                break
            line = self.readline(sizehint)
        return lines

    def read_trailer_lines(self):
        if not self.closed:
            raise ValueError(
                'Cannot read trailers until the request body has been read.')

        while True:
            line = self.rfile.readline()
            if not line:
                # No more data--illegal end of headers
                raise ValueError('Illegal end of headers.')

            self.bytes_read += len(line)
            if self.maxlen and self.bytes_read > self.maxlen:
                raise IOError('Request Entity Too Large')

            if line == CRLF:
                # Normal end of headers
                break
            if not line.endswith(CRLF):
                raise ValueError('HTTP requires CRLF terminators')

            yield line

    def close(self):
        self.rfile.close()


class HTTPRequest(object):
    """An HTTP Request (and response).

    A single HTTP connection may consist of multiple request/response pairs.
    """

    server = None
    """The HTTPServer object which is receiving this request."""

    conn = None
    """The HTTPConnection object on which this request connected."""

    inheaders = {}
    """A dict of request headers."""

    outheaders = []
    """A list of header tuples to write in the response."""

    ready = False
    """When True, the request has been parsed and is ready to begin generating
    the response. When False, signals the calling Connection that the response
    should not be generated and the connection should close."""

    close_connection = False
    """Signals the calling Connection that the request should close. This does
    not imply an error! The client and/or server may each request that the
    connection be closed."""

    chunked_write = False
    """If True, output will be encoded with the "chunked" transfer-coding.

    This value is set automatically inside send_headers."""

    header_reader = HeaderReader()
    """
    A HeaderReader instance or compatible reader.
    """

    def __init__(self, server, conn):
        self.server = server
        self.conn = conn

        self.ready = False
        self.started_request = False
        self.scheme = b'http'
        if self.server.ssl_adapter is not None:
            self.scheme = b'https'
        # Use the lowest-common protocol in case read_request_line errors.
        self.response_protocol = 'HTTP/1.0'
        self.inheaders = {}

        self.status = ''
        self.outheaders = []
        self.sent_headers = False
        self.close_connection = self.__class__.close_connection
        self.chunked_read = False
        self.chunked_write = self.__class__.chunked_write

    def parse_request(self):
        """Parse the next HTTP request start-line and message-headers."""
        self.rfile = SizeCheckWrapper(self.conn.rfile,
                                      self.server.max_request_header_size)
        try:
            success = self.read_request_line()
        except errors.MaxSizeExceeded:
            self.simple_response(
                '414 Request-URI Too Long',
                'The Request-URI sent with the request exceeds the maximum '
                'allowed bytes.')
            return
        else:
            if not success:
                return

        try:
            success = self.read_request_headers()
        except errors.MaxSizeExceeded:
            self.simple_response(
                '413 Request Entity Too Large',
                'The headers sent with the request exceed the maximum '
                'allowed bytes.')
            return
        else:
            if not success:
                return

        self.ready = True

    def read_request_line(self):
        # HTTP/1.1 connections are persistent by default. If a client
        # requests a page, then idles (leaves the connection open),
        # then rfile.readline() will raise socket.error("timed out").
        # Note that it does this based on the value given to settimeout(),
        # and doesn't need the client to request or acknowledge the close
        # (although your TCP stack might suffer for it: cf Apache's history
        # with FIN_WAIT_2).
        request_line = self.rfile.readline()

        # Set started_request to True so communicate() knows to send 408
        # from here on out.
        self.started_request = True
        if not request_line:
            return False

        if request_line == CRLF:
            # RFC 2616 sec 4.1: "...if the server is reading the protocol
            # stream at the beginning of a message and receives a CRLF
            # first, it should ignore the CRLF."
            # But only ignore one leading line! else we enable a DoS.
            request_line = self.rfile.readline()
            if not request_line:
                return False

        if not request_line.endswith(CRLF):
            self.simple_response(
                '400 Bad Request', 'HTTP requires CRLF terminators')
            return False

        try:
            method, uri, req_protocol = request_line.strip().split(SPACE, 2)
            req_protocol_str = req_protocol.decode('ascii')
            rp = int(req_protocol_str[5]), int(req_protocol_str[7])
        except (ValueError, IndexError):
            self.simple_response('400 Bad Request', 'Malformed Request-Line')
            return False

        self.uri = uri
        self.method = method

        # uri may be an abs_path (including "http://host.domain.tld");
        scheme, authority, path = self.parse_request_uri(uri)
        if path is None:
            self.simple_response('400 Bad Request',
                                 'Invalid path in Request-URI.')
            return False
        if NUMBER_SIGN in path:
            self.simple_response('400 Bad Request',
                                 'Illegal #fragment in Request-URI.')
            return False

        if scheme:
            self.scheme = scheme

        qs = EMPTY
        if QUESTION_MARK in path:
            path, qs = path.split(QUESTION_MARK, 1)

        # Unquote the path+params (e.g. "/this%20path" -> "/this path").
        # http://www.w3.org/Protocols/rfc2616/rfc2616-sec5.html#sec5.1.2
        #
        # But note that "...a URI must be separated into its components
        # before the escaped characters within those components can be
        # safely decoded." http://www.ietf.org/rfc/rfc2396.txt, sec 2.4.2
        # Therefore, "/this%2Fpath" becomes "/this%2Fpath", not "/this/path".
        try:
            atoms = [
                unquote_to_bytes(x)
                for x in quoted_slash.split(path)
            ]
        except ValueError as ex:
            self.simple_response('400 Bad Request', ex.args[0])
            return False
        path = b'%2F'.join(atoms)
        self.path = path

        # Note that, like wsgiref and most other HTTP servers,
        # we "% HEX HEX"-unquote the path but not the query string.
        self.qs = qs

        # Compare request and server HTTP protocol versions, in case our
        # server does not support the requested protocol. Limit our output
        # to min(req, server). We want the following output:
        #     request    server     actual written   supported response
        #     protocol   protocol  response protocol    feature set
        # a     1.0        1.0           1.0                1.0
        # b     1.0        1.1           1.1                1.0
        # c     1.1        1.0           1.0                1.0
        # d     1.1        1.1           1.1                1.1
        # Notice that, in (b), the response will be "HTTP/1.1" even though
        # the client only understands 1.0. RFC 2616 10.5.6 says we should
        # only return 505 if the _major_ version is different.
        sp = int(self.server.protocol[5]), int(self.server.protocol[7])

        if sp[0] != rp[0]:
            self.simple_response('505 HTTP Version Not Supported')
            return False

        self.request_protocol = req_protocol
        self.response_protocol = 'HTTP/%s.%s' % min(rp, sp)

        return True

    def read_request_headers(self):
        """Read self.rfile into self.inheaders. Return success."""
        # then all the http headers
        try:
<<<<<<< HEAD
            self.header_reader(self.rfile, self.inheaders)
        except ValueError:
            ex = sys.exc_info()[1]
=======
            read_headers(self.rfile, self.inheaders)
        except ValueError as ex:
>>>>>>> c3fcc28e
            self.simple_response('400 Bad Request', ex.args[0])
            return False

        mrbs = self.server.max_request_body_size
        if mrbs and int(self.inheaders.get(b'Content-Length', 0)) > mrbs:
            self.simple_response(
                '413 Request Entity Too Large',
                'The entity sent with the request exceeds the maximum '
                'allowed bytes.')
            return False

        # Persistent connection support
        if self.response_protocol == 'HTTP/1.1':
            # Both server and client are HTTP/1.1
            if self.inheaders.get(b'Connection', b'') == b'close':
                self.close_connection = True
        else:
            # Either the server or client (or both) are HTTP/1.0
            if self.inheaders.get(b'Connection', b'') != b'Keep-Alive':
                self.close_connection = True

        # Transfer-Encoding support
        te = None
        if self.response_protocol == 'HTTP/1.1':
            te = self.inheaders.get(b'Transfer-Encoding')
            if te:
                te = [x.strip().lower() for x in te.split(b',') if x.strip()]

        self.chunked_read = False

        if te:
            for enc in te:
                if enc == b'chunked':
                    self.chunked_read = True
                else:
                    # Note that, even if we see "chunked", we must reject
                    # if there is an extension we don't recognize.
                    self.simple_response('501 Unimplemented')
                    self.close_connection = True
                    return False

        # From PEP 333:
        # "Servers and gateways that implement HTTP 1.1 must provide
        # transparent support for HTTP 1.1's "expect/continue" mechanism.
        # This may be done in any of several ways:
        #   1. Respond to requests containing an Expect: 100-continue request
        #      with an immediate "100 Continue" response, and proceed normally.
        #   2. Proceed with the request normally, but provide the application
        #      with a wsgi.input stream that will send the "100 Continue"
        #      response if/when the application first attempts to read from
        #      the input stream. The read request must then remain blocked
        #      until the client responds.
        #   3. Wait until the client decides that the server does not support
        #      expect/continue, and sends the request body on its own.
        #      (This is suboptimal, and is not recommended.)
        #
        # We used to do 3, but are now doing 1. Maybe we'll do 2 someday,
        # but it seems like it would be a big slowdown for such a rare case.
        if self.inheaders.get(b'Expect', b'') == b'100-continue':
            # Don't use simple_response here, because it emits headers
            # we don't want. See
            # https://github.com/cherrypy/cherrypy/issues/951
            msg = self.server.protocol.encode('ascii')
            msg += b' 100 Continue\r\n\r\n'
            try:
                self.conn.wfile.write(msg)
            except socket.error as ex:
                if ex.args[0] not in errors.socket_errors_to_ignore:
                    raise
        return True

    def parse_request_uri(self, uri):
        """Parse a Request-URI into (scheme, authority, path).

        Note that Request-URI's must be one of::

            Request-URI    = "*" | absoluteURI | abs_path | authority

        Therefore, a Request-URI which starts with a double forward-slash
        cannot be a "net_path"::

            net_path      = "//" authority [ abs_path ]

        Instead, it must be interpreted as an "abs_path" with an empty first
        path segment::

            abs_path      = "/"  path_segments
            path_segments = segment *( "/" segment )
            segment       = *pchar *( ";" param )
            param         = *pchar
        """
        if uri == ASTERISK:
            return None, None, uri

        parsed = urllib.parse.urlparse(uri)
        if parsed.scheme and QUESTION_MARK not in parsed.scheme:
            # An absoluteURI.
            # If there's a scheme (and it must be http or https), then:
            # http_URL = "http:" "//" host [ ":" port ] [ abs_path [ "?" query
            # ]]
            return parsed.scheme, parsed.netloc, parsed.path

        if uri.startswith(FORWARD_SLASH):
            # An abs_path.
            return None, None, uri
        else:
            # An authority.
            return None, uri, None

    def respond(self):
        """Call the gateway and write its iterable output."""
        mrbs = self.server.max_request_body_size
        if self.chunked_read:
            self.rfile = ChunkedRFile(self.conn.rfile, mrbs)
        else:
            cl = int(self.inheaders.get(b'Content-Length', 0))
            if mrbs and mrbs < cl:
                if not self.sent_headers:
                    self.simple_response(
                        '413 Request Entity Too Large',
                        'The entity sent with the request exceeds the '
                        'maximum allowed bytes.')
                return
            self.rfile = KnownLengthRFile(self.conn.rfile, cl)

        self.server.gateway(self).respond()

        if (self.ready and not self.sent_headers):
            self.sent_headers = True
            self.send_headers()
        if self.chunked_write:
            self.conn.wfile.write(b'0\r\n\r\n')

    def simple_response(self, status, msg=''):
        """Write a simple response back to the client."""
        status = str(status)
        proto_status = '%s %s\r\n' % (self.server.protocol, status)
        content_length = 'Content-Length: %s\r\n' % len(msg)
        content_type = 'Content-Type: text/plain\r\n'
        buf = [
            proto_status.encode('ISO-8859-1'),
            content_length.encode('ISO-8859-1'),
            content_type.encode('ISO-8859-1'),
        ]

        if status[:3] in ('413', '414'):
            # Request Entity Too Large / Request-URI Too Long
            self.close_connection = True
            if self.response_protocol == 'HTTP/1.1':
                # This will not be true for 414, since read_request_line
                # usually raises 414 before reading the whole line, and we
                # therefore cannot know the proper response_protocol.
                buf.append(b'Connection: close\r\n')
            else:
                # HTTP/1.0 had no 413/414 status nor Connection header.
                # Emit 400 instead and trust the message body is enough.
                status = '400 Bad Request'

        buf.append(CRLF)
        if msg:
            if isinstance(msg, six.text_type):
                msg = msg.encode('ISO-8859-1')
            buf.append(msg)

        try:
            self.conn.wfile.write(EMPTY.join(buf))
        except socket.error as ex:
            if ex.args[0] not in errors.socket_errors_to_ignore:
                raise

    def write(self, chunk):
        """Write unbuffered data to the client."""
        if self.chunked_write and chunk:
            chunk_size_hex = hex(len(chunk))[2:].encode('ascii')
            buf = [chunk_size_hex, CRLF, chunk, CRLF]
            self.conn.wfile.write(EMPTY.join(buf))
        else:
            self.conn.wfile.write(chunk)

    def send_headers(self):
        """Assert, process, and send the HTTP response message-headers.

        You must set self.status, and self.outheaders before calling this.
        """
        hkeys = [key.lower() for key, value in self.outheaders]
        status = int(self.status[:3])

        if status == 413:
            # Request Entity Too Large. Close conn to avoid garbage.
            self.close_connection = True
        elif b'content-length' not in hkeys:
            # "All 1xx (informational), 204 (no content),
            # and 304 (not modified) responses MUST NOT
            # include a message-body." So no point chunking.
            if status < 200 or status in (204, 205, 304):
                pass
            else:
                if self.response_protocol == 'HTTP/1.1' and self.method != b'HEAD':
                    # Use the chunked transfer-coding
                    self.chunked_write = True
                    self.outheaders.append((b'Transfer-Encoding', b'chunked'))
                else:
                    # Closing the conn is the only way to determine len.
                    self.close_connection = True

        if b'connection' not in hkeys:
            if self.response_protocol == 'HTTP/1.1':
                # Both server and client are HTTP/1.1 or better
                if self.close_connection:
                    self.outheaders.append((b'Connection', b'close'))
            else:
                # Server and/or client are HTTP/1.0
                if not self.close_connection:
                    self.outheaders.append((b'Connection', b'Keep-Alive'))

        if (not self.close_connection) and (not self.chunked_read):
            # Read any remaining request body data on the socket.
            # "If an origin server receives a request that does not include an
            # Expect request-header field with the "100-continue" expectation,
            # the request includes a request body, and the server responds
            # with a final status code before reading the entire request body
            # from the transport connection, then the server SHOULD NOT close
            # the transport connection until it has read the entire request,
            # or until the client closes the connection. Otherwise, the client
            # might not reliably receive the response message. However, this
            # requirement is not be construed as preventing a server from
            # defending itself against denial-of-service attacks, or from
            # badly broken client implementations."
            remaining = getattr(self.rfile, 'remaining', 0)
            if remaining > 0:
                self.rfile.read(remaining)

        if b'date' not in hkeys:
            self.outheaders.append((
                b'Date',
                email.utils.formatdate(usegmt=True).encode('ISO-8859-1'),
            ))

        if b'server' not in hkeys:
            self.outheaders.append((
                b'Server',
                self.server.server_name.encode('ISO-8859-1'),
            ))

        proto = self.server.protocol.encode('ascii')
        buf = [proto + SPACE + self.status + CRLF]
        for k, v in self.outheaders:
            buf.append(k + COLON + SPACE + v + CRLF)
        buf.append(CRLF)
        self.conn.wfile.write(EMPTY.join(buf))


class HTTPConnection(object):
    """An HTTP connection (active socket).

    server: the Server object which received this connection.
    socket: the raw socket object (usually TCP) for this connection.
    makefile: a fileobject class for reading from the socket.
    """

    remote_addr = None
    remote_port = None
    ssl_env = None
    rbufsize = io.DEFAULT_BUFFER_SIZE
    wbufsize = io.DEFAULT_BUFFER_SIZE
    RequestHandlerClass = HTTPRequest

    def __init__(self, server, sock, makefile=MakeFile):
        self.server = server
        self.socket = sock
        self.rfile = makefile(sock, 'rb', self.rbufsize)
        self.wfile = makefile(sock, 'wb', self.wbufsize)
        self.requests_seen = 0

    def communicate(self):
        """Read each request and respond appropriately."""
        request_seen = False
        try:
            while True:
                # (re)set req to None so that if something goes wrong in
                # the RequestHandlerClass constructor, the error doesn't
                # get written to the previous request.
                req = None
                req = self.RequestHandlerClass(self.server, self)

                # This order of operations should guarantee correct pipelining.
                req.parse_request()
                if self.server.stats['Enabled']:
                    self.requests_seen += 1
                if not req.ready:
                    # Something went wrong in the parsing (and the server has
                    # probably already made a simple_response). Return and
                    # let the conn close.
                    return

                request_seen = True
                req.respond()
                if req.close_connection:
                    return
        except socket.error as ex:
            errnum = ex.args[0]
            # sadly SSL sockets return a different (longer) time out string
            if (
                errnum == 'timed out' or
                errnum == 'The read operation timed out'
            ):
                # Don't error if we're between requests; only error
                # if 1) no request has been started at all, or 2) we're
                # in the middle of a request.
                # See https://github.com/cherrypy/cherrypy/issues/853
                if (not request_seen) or (req and req.started_request):
                    # Don't bother writing the 408 if the response
                    # has already started being written.
                    if req and not req.sent_headers:
                        try:
                            req.simple_response('408 Request Timeout')
                        except errors.FatalSSLAlert:
                            # Close the connection.
                            return
                        except errors.NoSSLError:
                            self._handle_no_ssl()
            elif errnum not in errors.socket_errors_to_ignore:
                self.server.error_log('socket.error %s' % repr(errnum),
                                      level=logging.WARNING, traceback=True)
                if req and not req.sent_headers:
                    try:
                        req.simple_response('500 Internal Server Error')
                    except errors.FatalSSLAlert:
                        # Close the connection.
                        return
                    except errors.NoSSLError:
                        self._handle_no_ssl()
            return
        except (KeyboardInterrupt, SystemExit):
            raise
        except errors.FatalSSLAlert:
            # Close the connection.
            return
        except errors.NoSSLError:
            self._handle_no_ssl(req)
        except Exception as ex:
            self.server.error_log(repr(ex), level=logging.ERROR, traceback=True)
            if req and not req.sent_headers:
                try:
                    req.simple_response('500 Internal Server Error')
                except errors.FatalSSLAlert:
                    # Close the connection.
                    return

    linger = False

    def _handle_no_ssl(self, req):
        if not req or req.sent_headers:
            return
        # Unwrap wfile
        self.wfile = MakeFile(self.socket._sock, 'wb', self.wbufsize)
        msg = (
            'The client sent a plain HTTP request, but '
            'this server only speaks HTTPS on this port.'
        )
        req.simple_response('400 Bad Request', msg)
        self.linger = True

    def close(self):
        """Close the socket underlying this connection."""
        self.rfile.close()

        if not self.linger:
            self._close_kernel_socket()
            self.socket.close()
        else:
            # On the other hand, sometimes we want to hang around for a bit
            # to make sure the client has a chance to read our entire
            # response. Skipping the close() calls here delays the FIN
            # packet until the socket object is garbage-collected later.
            # Someday, perhaps, we'll do the full lingering_close that
            # Apache does, but not today.
            pass

    def _close_kernel_socket(self):
        """Close kernel socket in outdated Python versions.

        On old Python versions,
        Python's socket module does NOT call close on the kernel
        socket when you call socket.close(). We do so manually here
        because we want this server to send a FIN TCP segment
        immediately. Note this must be called *before* calling
        socket.close(), because the latter drops its reference to
        the kernel socket.
        """
        if six.PY2 and hasattr(self.socket, '_sock'):
            self.socket._sock.close()


try:
    import fcntl
except ImportError:
    try:
        from ctypes import windll, WinError
        import ctypes.wintypes
        _SetHandleInformation = windll.kernel32.SetHandleInformation
        _SetHandleInformation.argtypes = [
            ctypes.wintypes.HANDLE,
            ctypes.wintypes.DWORD,
            ctypes.wintypes.DWORD,
        ]
        _SetHandleInformation.restype = ctypes.wintypes.BOOL
    except ImportError:
        def prevent_socket_inheritance(sock):
            """Dummy function, since neither fcntl nor ctypes are available."""
            pass
    else:
        def prevent_socket_inheritance(sock):
            """Mark the given socket fd as non-inheritable (Windows)."""
            if not _SetHandleInformation(sock.fileno(), 1, 0):
                raise WinError()
else:
    def prevent_socket_inheritance(sock):
        """Mark the given socket fd as non-inheritable (POSIX)."""
        fd = sock.fileno()
        old_flags = fcntl.fcntl(fd, fcntl.F_GETFD)
        fcntl.fcntl(fd, fcntl.F_SETFD, old_flags | fcntl.FD_CLOEXEC)


class HTTPServer(object):
    """An HTTP server."""

    _bind_addr = '127.0.0.1'
    _interrupt = None

    gateway = None
    """A Gateway instance."""

    minthreads = None
    """The minimum number of worker threads to create (default 10)."""

    maxthreads = None
    """The maximum number of worker threads to create (default -1 = no limit)."""

    server_name = None
    """The name of the server; defaults to socket.gethostname()."""

    protocol = 'HTTP/1.1'
    """The version string to write in the Status-Line of all HTTP responses.

    For example, "HTTP/1.1" is the default. This also limits the supported
    features used in the response."""

    request_queue_size = 5
    """The 'backlog' arg to socket.listen(); max queued connections (default 5)."""

    shutdown_timeout = 5
    """The total time, in seconds, to wait for worker threads to cleanly exit."""

    timeout = 10
    """The timeout in seconds for accepted connections (default 10)."""

    version = 'Cheroot/' + __version__
    """A version string for the HTTPServer."""

    software = None
    """The value to set for the SERVER_SOFTWARE entry in the WSGI environ.

    If None, this defaults to ``'%s Server' % self.version``.
    """

    ready = False
    """An internal flag which marks whether the socket is accepting connections."""

    max_request_header_size = 0
    """The maximum size, in bytes, for request headers, or 0 for no limit."""

    max_request_body_size = 0
    """The maximum size, in bytes, for request bodies, or 0 for no limit."""

    nodelay = True
    """If True (the default since 3.1), sets the TCP_NODELAY socket option."""

    ConnectionClass = HTTPConnection
    """The class to use for handling HTTP connections."""

    ssl_adapter = None
    """An instance of ssl.Adapter (or a subclass).

    You must have the corresponding SSL driver library installed.
    """

    def __init__(self, bind_addr, gateway, minthreads=10, maxthreads=-1,
                 server_name=None):
        self.bind_addr = bind_addr
        self.gateway = gateway

        self.requests = threadpool.ThreadPool(self, min=minthreads or 1, max=maxthreads)

        if not server_name:
            server_name = socket.gethostname()
        self.server_name = server_name
        self.clear_stats()

    def clear_stats(self):
        self._start_time = None
        self._run_time = 0
        self.stats = {
            'Enabled': False,
            'Bind Address': lambda s: repr(self.bind_addr),
            'Run time': lambda s: (not s['Enabled']) and -1 or self.runtime(),
            'Accepts': 0,
            'Accepts/sec': lambda s: s['Accepts'] / self.runtime(),
            'Queue': lambda s: getattr(self.requests, 'qsize', None),
            'Threads': lambda s: len(getattr(self.requests, '_threads', [])),
            'Threads Idle': lambda s: getattr(self.requests, 'idle', None),
            'Socket Errors': 0,
            'Requests': lambda s: (not s['Enabled']) and -1 or sum(
                [w['Requests'](w) for w in s['Worker Threads'].values()], 0),
            'Bytes Read': lambda s: (not s['Enabled']) and -1 or sum(
                [w['Bytes Read'](w) for w in s['Worker Threads'].values()], 0),
            'Bytes Written': lambda s: (not s['Enabled']) and -1 or sum(
                [w['Bytes Written'](w) for w in s['Worker Threads'].values()],
                0),
            'Work Time': lambda s: (not s['Enabled']) and -1 or sum(
                [w['Work Time'](w) for w in s['Worker Threads'].values()], 0),
            'Read Throughput': lambda s: (not s['Enabled']) and -1 or sum(
                [w['Bytes Read'](w) / (w['Work Time'](w) or 1e-6)
                 for w in s['Worker Threads'].values()], 0),
            'Write Throughput': lambda s: (not s['Enabled']) and -1 or sum(
                [w['Bytes Written'](w) / (w['Work Time'](w) or 1e-6)
                 for w in s['Worker Threads'].values()], 0),
            'Worker Threads': {},
        }
        logging.statistics['CherryPy HTTPServer %d' % id(self)] = self.stats

    def runtime(self):
        if self._start_time is None:
            return self._run_time
        else:
            return self._run_time + (time.time() - self._start_time)

    def __str__(self):
        return '%s.%s(%r)' % (self.__module__, self.__class__.__name__,
                              self.bind_addr)

    def _get_bind_addr(self):
        return self._bind_addr

    def _set_bind_addr(self, value):
        if isinstance(value, tuple) and value[0] in ('', None):
            # Despite the socket module docs, using '' does not
            # allow AI_PASSIVE to work. Passing None instead
            # returns '0.0.0.0' like we want. In other words:
            #     host    AI_PASSIVE     result
            #      ''         Y         192.168.x.y
            #      ''         N         192.168.x.y
            #     None        Y         0.0.0.0
            #     None        N         127.0.0.1
            # But since you can get the same effect with an explicit
            # '0.0.0.0', we deny both the empty string and None as values.
            raise ValueError("Host values of '' or None are not allowed. "
                             "Use '0.0.0.0' (IPv4) or '::' (IPv6) instead "
                             'to listen on all active interfaces.')
        self._bind_addr = value
    bind_addr = property(
        _get_bind_addr,
        _set_bind_addr,
        doc="""The interface on which to listen for connections.

        For TCP sockets, a (host, port) tuple. Host values may be any IPv4
        or IPv6 address, or any valid hostname. The string 'localhost' is a
        synonym for '127.0.0.1' (or '::1', if your hosts file prefers IPv6).
        The string '0.0.0.0' is a special IPv4 entry meaning "any active
        interface" (INADDR_ANY), and '::' is the similar IN6ADDR_ANY for
        IPv6. The empty string or None are not allowed.

        For UNIX sockets, supply the filename as a string.

        Systemd socket activation is automatic and doesn't require tempering
        with this variable""")

    def safe_start(self):
        """Run the server forever, and stop it cleanly on exit."""
        try:
            self.start()
        except (KeyboardInterrupt, IOError):
            # The time.sleep call might raise
            # "IOError: [Errno 4] Interrupted function call" on KBInt.
            self.error_log('Keyboard Interrupt: shutting down')
            self.stop()
            raise
        except SystemExit:
            self.error_log('SystemExit raised: shutting down')
            self.stop()
            raise

    def start(self):
        """Run the server forever."""
        # We don't have to trap KeyboardInterrupt or SystemExit here,
        # because cherrpy.server already does so, calling self.stop() for us.
        # If you're using this server with another framework, you should
        # trap those exceptions in whatever code block calls start().
        self._interrupt = None

        if self.software is None:
            self.software = '%s Server' % self.version

        # Select the appropriate socket
        self.socket = None
        if os.getenv('LISTEN_PID', None):
            # systemd socket activation
            self.socket = socket.fromfd(3, socket.AF_INET, socket.SOCK_STREAM)
        elif isinstance(self.bind_addr, six.string_types):
            # AF_UNIX socket

            # So we can reuse the socket...
            try:
                os.unlink(self.bind_addr)
            except:
                pass

            # So everyone can access the socket...
            try:
                os.chmod(self.bind_addr, 0o777)
            except:
                pass

            info = [
                (socket.AF_UNIX, socket.SOCK_STREAM, 0, '', self.bind_addr)]
        else:
            # AF_INET or AF_INET6 socket
            # Get the correct address family for our host (allows IPv6
            # addresses)
            host, port = self.bind_addr
            try:
                info = socket.getaddrinfo(
                    host, port, socket.AF_UNSPEC,
                    socket.SOCK_STREAM, 0, socket.AI_PASSIVE)
            except socket.gaierror:
                if ':' in self.bind_addr[0]:
                    info = [(socket.AF_INET6, socket.SOCK_STREAM,
                             0, '', self.bind_addr + (0, 0))]
                else:
                    info = [(socket.AF_INET, socket.SOCK_STREAM,
                             0, '', self.bind_addr)]

        if not self.socket:
            msg = 'No socket could be created'
            for res in info:
                af, socktype, proto, canonname, sa = res
                try:
                    self.bind(af, socktype, proto)
                    break
                except socket.error as serr:
                    msg = '%s -- (%s: %s)' % (msg, sa, serr)
                    if self.socket:
                        self.socket.close()
                    self.socket = None

            if not self.socket:
                raise socket.error(msg)

        # Timeout so KeyboardInterrupt can be caught on Win32
        self.socket.settimeout(1)
        self.socket.listen(self.request_queue_size)

        # Create worker threads
        self.requests.start()

        self.ready = True
        self._start_time = time.time()
        while self.ready:
            try:
                self.tick()
            except (KeyboardInterrupt, SystemExit):
                raise
            except:
                self.error_log('Error in HTTPServer.tick', level=logging.ERROR,
                               traceback=True)

            if self.interrupt:
                while self.interrupt is True:
                    # Wait for self.stop() to complete. See _set_interrupt.
                    time.sleep(0.1)
                if self.interrupt:
                    raise self.interrupt

    def error_log(self, msg='', level=20, traceback=False):
        # Override this in subclasses as desired
        sys.stderr.write(msg + '\n')
        sys.stderr.flush()
        if traceback:
            tblines = traceback_.format_exc()
            sys.stderr.write(tblines)
            sys.stderr.flush()

    def bind(self, family, type, proto=0):
        """Create (or recreate) the actual socket object."""
        self.socket = socket.socket(family, type, proto)
        prevent_socket_inheritance(self.socket)
        self.socket.setsockopt(socket.SOL_SOCKET, socket.SO_REUSEADDR, 1)
        if self.nodelay and not isinstance(self.bind_addr, str):
            self.socket.setsockopt(socket.IPPROTO_TCP, socket.TCP_NODELAY, 1)

        if self.ssl_adapter is not None:
            self.socket = self.ssl_adapter.bind(self.socket)

        host, port = self.bind_addr[:2]

        # If listening on the IPV6 any address ('::' = IN6ADDR_ANY),
        # activate dual-stack. See
        # https://github.com/cherrypy/cherrypy/issues/871.
        if hasattr(socket, 'AF_INET6') and family == socket.AF_INET6 and host in ('::', '::0', '::0.0.0.0'):
            try:
                self.socket.setsockopt(
                    socket.IPPROTO_IPV6, socket.IPV6_V6ONLY, 0)
            except (AttributeError, socket.error):
                # Apparently, the socket option is not available in
                # this machine's TCP stack
                pass

        self.socket.bind(self.bind_addr)

    def tick(self):
        """Accept a new connection and put it on the Queue."""
        try:
            s, addr = self.socket.accept()
            if self.stats['Enabled']:
                self.stats['Accepts'] += 1
            if not self.ready:
                return

            prevent_socket_inheritance(s)
            if hasattr(s, 'settimeout'):
                s.settimeout(self.timeout)

            mf = MakeFile
            ssl_env = {}
            # if ssl cert and key are set, we try to be a secure HTTP server
            if self.ssl_adapter is not None:
                try:
                    s, ssl_env = self.ssl_adapter.wrap(s)
                except errors.NoSSLError:
                    msg = ('The client sent a plain HTTP request, but '
                           'this server only speaks HTTPS on this port.')
                    buf = ['%s 400 Bad Request\r\n' % self.protocol,
                           'Content-Length: %s\r\n' % len(msg),
                           'Content-Type: text/plain\r\n\r\n',
                           msg]

                    sock_to_make = s if six.PY3 else s._sock
                    wfile = mf(sock_to_make, 'wb', io.DEFAULT_BUFFER_SIZE)
                    try:
                        wfile.write(''.join(buf).encode('ISO-8859-1'))
                    except socket.error as ex:
                        if ex.args[0] not in errors.socket_errors_to_ignore:
                            raise
                    return
                if not s:
                    return
                mf = self.ssl_adapter.makefile
                # Re-apply our timeout since we may have a new socket object
                if hasattr(s, 'settimeout'):
                    s.settimeout(self.timeout)

            conn = self.ConnectionClass(self, s, mf)

            if not isinstance(self.bind_addr, six.string_types):
                # optional values
                # Until we do DNS lookups, omit REMOTE_HOST
                if addr is None:  # sometimes this can happen
                    # figure out if AF_INET or AF_INET6.
                    if len(s.getsockname()) == 2:
                        # AF_INET
                        addr = ('0.0.0.0', 0)
                    else:
                        # AF_INET6
                        addr = ('::', 0)
                conn.remote_addr = addr[0]
                conn.remote_port = addr[1]

            conn.ssl_env = ssl_env

            try:
                self.requests.put(conn)
            except queue.Full:
                # Just drop the conn. TODO: write 503 back?
                conn.close()
                return
        except socket.timeout:
            # The only reason for the timeout in start() is so we can
            # notice keyboard interrupts on Win32, which don't interrupt
            # accept() by default
            return
        except socket.error as ex:
            if self.stats['Enabled']:
                self.stats['Socket Errors'] += 1
            if ex.args[0] in errors.socket_error_eintr:
                # I *think* this is right. EINTR should occur when a signal
                # is received during the accept() call; all docs say retry
                # the call, and I *think* I'm reading it right that Python
                # will then go ahead and poll for and handle the signal
                # elsewhere. See
                # https://github.com/cherrypy/cherrypy/issues/707.
                return
            if ex.args[0] in errors.socket_errors_nonblocking:
                # Just try again. See
                # https://github.com/cherrypy/cherrypy/issues/479.
                return
            if ex.args[0] in errors.socket_errors_to_ignore:
                # Our socket was closed.
                # See https://github.com/cherrypy/cherrypy/issues/686.
                return
            raise

    def _get_interrupt(self):
        return self._interrupt

    def _set_interrupt(self, interrupt):
        self._interrupt = True
        self.stop()
        self._interrupt = interrupt
    interrupt = property(_get_interrupt, _set_interrupt,
                         doc='Set this to an Exception instance to '
                             'interrupt the server.')

    def stop(self):
        """Gracefully shutdown a server that is serving forever."""
        self.ready = False
        if self._start_time is not None:
            self._run_time += (time.time() - self._start_time)
        self._start_time = None

        sock = getattr(self, 'socket', None)
        if sock:
            if not isinstance(self.bind_addr, six.string_types):
                # Touch our own socket to make accept() return immediately.
                try:
                    host, port = sock.getsockname()[:2]
                except socket.error as ex:
                    if ex.args[0] not in errors.socket_errors_to_ignore:
                        # Changed to use error code and not message
                        # See
                        # https://github.com/cherrypy/cherrypy/issues/860.
                        raise
                else:
                    # Note that we're explicitly NOT using AI_PASSIVE,
                    # here, because we want an actual IP to touch.
                    # localhost won't work if we've bound to a public IP,
                    # but it will if we bound to '0.0.0.0' (INADDR_ANY).
                    for res in socket.getaddrinfo(host, port, socket.AF_UNSPEC,
                                                  socket.SOCK_STREAM):
                        af, socktype, proto, canonname, sa = res
                        s = None
                        try:
                            s = socket.socket(af, socktype, proto)
                            # See
                            # http://groups.google.com/group/cherrypy-users/
                            #     browse_frm/thread/bbfe5eb39c904fe0
                            s.settimeout(1.0)
                            s.connect((host, port))
                            s.close()
                        except socket.error:
                            if s:
                                s.close()
            if hasattr(sock, 'close'):
                sock.close()
            self.socket = None

        self.requests.stop(self.shutdown_timeout)


class Gateway(object):
    """A base class to interface HTTPServer with other systems, such as WSGI."""

    def __init__(self, req):
        self.req = req

    def respond(self):
        """Process the current request. Must be overridden in a subclass."""
        raise NotImplemented


# These may either be ssl.Adapter subclasses or the string names
# of such classes (in which case they will be lazily loaded).
ssl_adapters = {
    'builtin': 'cheroot.ssl.builtin.BuiltinSSLAdapter',
    'pyopenssl': 'cheroot.ssl.pyopenssl.pyOpenSSLAdapter',
}


def get_ssl_adapter_class(name='builtin'):
    """Return an SSL adapter class for the given name."""
    adapter = ssl_adapters[name.lower()]
    if isinstance(adapter, six.string_types):
        last_dot = adapter.rfind('.')
        attr_name = adapter[last_dot + 1:]
        mod_path = adapter[:last_dot]

        try:
            mod = sys.modules[mod_path]
            if mod is None:
                raise KeyError()
        except KeyError:
            # The last [''] is important.
            mod = __import__(mod_path, globals(), locals(), [''])

        # Let an AttributeError propagate outward.
        try:
            adapter = getattr(mod, attr_name)
        except AttributeError:
            raise AttributeError("'%s' object has no attribute '%s'"
                                 % (mod_path, attr_name))

    return adapter<|MERGE_RESOLUTION|>--- conflicted
+++ resolved
@@ -660,14 +660,8 @@
         """Read self.rfile into self.inheaders. Return success."""
         # then all the http headers
         try:
-<<<<<<< HEAD
             self.header_reader(self.rfile, self.inheaders)
-        except ValueError:
-            ex = sys.exc_info()[1]
-=======
-            read_headers(self.rfile, self.inheaders)
         except ValueError as ex:
->>>>>>> c3fcc28e
             self.simple_response('400 Bad Request', ex.args[0])
             return False
 
