--- conflicted
+++ resolved
@@ -1773,20 +1773,10 @@
         elif isinstance(self.bind_addr, six.string_types):
             # AF_UNIX socket
             try:
-<<<<<<< HEAD
-                os.chmod(self.bind_addr, 0o777)
-            except Exception:
-                pass
-
-            info = [
-                (socket.AF_UNIX, socket.SOCK_STREAM, 0, '', self.bind_addr)
-            ]
-=======
                 self.bind_unix_socket(self.bind_addr)
             except socket.error as serr:
                 msg = '%s -- (%s: %s)' % (msg, self.bind_addr, serr)
                 six.raise_from(socket.error(msg), serr)
->>>>>>> 6c0e8c89
         else:
             # AF_INET or AF_INET6 socket
             # Get the correct address family for our host (allows IPv6
@@ -1887,9 +1877,7 @@
     def bind(self, family, type, proto=0):
         """Create (or recreate) the actual socket object."""
         sock = self.prepare_socket(
-            self.bind_addr,
-            family, type, proto,
-            self.nodelay, self.ssl_adapter,
+            self.bind_addr, family, type, proto, self.nodelay, self.ssl_adapter
         )
         sock = self.socket = self.bind_socket(sock, self.bind_addr)
         self.bind_addr = self.resolve_real_bind_addr(sock)
@@ -1918,8 +1906,11 @@
 
         sock = self.prepare_socket(
             bind_addr=bind_addr,
-            family=socket.AF_UNIX, type=socket.SOCK_STREAM, proto=0,
-            nodelay=self.nodelay, ssl_adapter=self.ssl_adapter,
+            family=socket.AF_UNIX,
+            type=socket.SOCK_STREAM,
+            proto=0,
+            nodelay=self.nodelay,
+            ssl_adapter=self.ssl_adapter,
         )
 
         try:
@@ -1993,14 +1984,7 @@
         )
         if listening_ipv6:
             try:
-<<<<<<< HEAD
-                self.socket.setsockopt(
-                    socket.IPPROTO_IPV6, socket.IPV6_V6ONLY, 0
-                )
-=======
-                sock.setsockopt(
-                    socket.IPPROTO_IPV6, socket.IPV6_V6ONLY, 0)
->>>>>>> 6c0e8c89
+                sock.setsockopt(socket.IPPROTO_IPV6, socket.IPV6_V6ONLY, 0)
             except (AttributeError, socket.error):
                 # Apparently, the socket option is not available in
                 # this machine's TCP stack
