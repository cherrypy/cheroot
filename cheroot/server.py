"""
A high-speed, production ready, thread pooled, generic HTTP server.

For those of you wanting to understand internals of this module, here's the
basic call flow. The server's listening thread runs a very tight loop,
sticking incoming connections onto a Queue::

    server = HTTPServer(...)
    server.start()
    ->  while True:
            tick()
            # This blocks until a request comes in:
            child = socket.accept()
            conn = HTTPConnection(child, ...)
            server.requests.put(conn)

Worker threads are kept in a pool and poll the Queue, popping off and then
handling each connection in turn. Each connection can consist of an arbitrary
number of requests and their responses, so we run a nested loop::

    while True:
        conn = server.requests.get()
        conn.communicate()
        ->  while True:
                req = HTTPRequest(...)
                req.parse_request()
                ->  # Read the Request-Line, e.g. "GET /page HTTP/1.1"
                    req.rfile.readline()
                    read_headers(req.rfile, req.inheaders)
                req.respond()
                ->  response = app(...)
                    try:
                        for chunk in response:
                            if chunk:
                                req.write(chunk)
                    finally:
                        if hasattr(response, "close"):
                            response.close()
                if req.close_connection:
                    return

For running a server you can invoke :func:`start() <HTTPServer.start()>` (it
will run the server forever) or use invoking :func:`prepare()
<HTTPServer.prepare()>` and :func:`serve() <HTTPServer.serve()>` like this::

    server = HTTPServer(...)
    server.prepare()
    try:
        threading.Thread(target=server.serve).start()

        # waiting/detecting some appropriate stop condition here
        ...

    finally:
        server.stop()

And now for a trivial doctest to exercise the test suite

>>> 'HTTPServer' in globals()
True

"""

from __future__ import absolute_import, division, print_function
__metaclass__ = type

import os
import io
import re
import email.utils
import socket
import sys
import time
import traceback as traceback_
import logging
import platform

try:
    from functools import lru_cache
except ImportError:
    from backports.functools_lru_cache import lru_cache

import six
from six.moves import queue
from six.moves import urllib

from . import connections, errors, __version__
from ._compat import bton, ntou
from ._compat import IS_PPC
from .workers import threadpool
from .makefile import MakeFile, StreamWriter


__all__ = (
    'HTTPRequest', 'HTTPConnection', 'HTTPServer',
    'SizeCheckWrapper', 'KnownLengthRFile', 'ChunkedRFile',
    'Gateway', 'get_ssl_adapter_class',
)


IS_WINDOWS = platform.system() == 'Windows'
"""Flag indicating whether the app is running under Windows."""


IS_GAE = os.getenv('SERVER_SOFTWARE', '').startswith('Google App Engine/')
"""Flag indicating whether the app is running in GAE env.

Ref:
https://cloud.google.com/appengine/docs/standard/python/tools
/using-local-server#detecting_application_runtime_environment
"""


IS_UID_GID_RESOLVABLE = not IS_WINDOWS and not IS_GAE
"""Indicates whether UID/GID resolution's available under current platform."""


if IS_UID_GID_RESOLVABLE:
    try:
        import grp
        import pwd
    except ImportError:
        """Unavailable in the current env.

        This shouldn't be happening normally.
        All of the known cases are excluded via the if clause.
        """
        IS_UID_GID_RESOLVABLE = False
        grp, pwd = None, None
    import struct


if IS_WINDOWS and hasattr(socket, 'AF_INET6'):
    if not hasattr(socket, 'IPPROTO_IPV6'):
        socket.IPPROTO_IPV6 = 41
    if not hasattr(socket, 'IPV6_V6ONLY'):
        socket.IPV6_V6ONLY = 27


if not hasattr(socket, 'SO_PEERCRED'):
    """
    NOTE: the value for SO_PEERCRED can be architecture specific, in
    which case the getsockopt() will hopefully fail. The arch
    specific value could be derived from platform.processor()
    """
    socket.SO_PEERCRED = 21 if IS_PPC else 17


LF = b'\n'
CRLF = b'\r\n'
TAB = b'\t'
SPACE = b' '
COLON = b':'
SEMICOLON = b';'
EMPTY = b''
ASTERISK = b'*'
FORWARD_SLASH = b'/'
QUOTED_SLASH = b'%2F'
QUOTED_SLASH_REGEX = re.compile(b'(?i)' + QUOTED_SLASH)


comma_separated_headers = [
    b'Accept', b'Accept-Charset', b'Accept-Encoding',
    b'Accept-Language', b'Accept-Ranges', b'Allow', b'Cache-Control',
    b'Connection', b'Content-Encoding', b'Content-Language', b'Expect',
    b'If-Match', b'If-None-Match', b'Pragma', b'Proxy-Authenticate', b'TE',
    b'Trailer', b'Transfer-Encoding', b'Upgrade', b'Vary', b'Via', b'Warning',
    b'WWW-Authenticate',
]


if not hasattr(logging, 'statistics'):
    logging.statistics = {}


class HeaderReader:
    """Object for reading headers from an HTTP request.

    Interface and default implementation.
    """

    def __call__(self, rfile, hdict=None):
        """
        Read headers from the given stream into the given header dict.

        If hdict is None, a new header dict is created. Returns the populated
        header dict.

        Headers which are repeated are folded together using a comma if their
        specification so dictates.

        This function raises ValueError when the read bytes violate the HTTP
        spec.
        You should probably return "400 Bad Request" if this happens.
        """
        if hdict is None:
            hdict = {}

        while True:
            line = rfile.readline()
            if not line:
                # No more data--illegal end of headers
                raise ValueError('Illegal end of headers.')

            if line == CRLF:
                # Normal end of headers
                break
            if not line.endswith(CRLF):
                raise ValueError('HTTP requires CRLF terminators')

            if line[0] in (SPACE, TAB):
                # It's a continuation line.
                v = line.strip()
            else:
                try:
                    k, v = line.split(COLON, 1)
                except ValueError:
                    raise ValueError('Illegal header line.')
                v = v.strip()
                k = self._transform_key(k)
                hname = k

            if not self._allow_header(k):
                continue

            if k in comma_separated_headers:
                existing = hdict.get(hname)
                if existing:
                    v = b', '.join((existing, v))
            hdict[hname] = v

        return hdict

    def _allow_header(self, key_name):
        return True

    def _transform_key(self, key_name):
        # TODO: what about TE and WWW-Authenticate?
        return key_name.strip().title()


class DropUnderscoreHeaderReader(HeaderReader):
    """Custom HeaderReader to exclude any headers with underscores in them."""

    def _allow_header(self, key_name):
        orig = super(DropUnderscoreHeaderReader, self)._allow_header(key_name)
        return orig and '_' not in key_name


class SizeCheckWrapper:
    """Wraps a file-like object, raising MaxSizeExceeded if too large."""

    def __init__(self, rfile, maxlen):
        """Initialize SizeCheckWrapper instance.

        Args:
            rfile (file): file of a limited size
            maxlen (int): maximum length of the file being read
        """
        self.rfile = rfile
        self.maxlen = maxlen
        self.bytes_read = 0

    def _check_length(self):
        if self.maxlen and self.bytes_read > self.maxlen:
            raise errors.MaxSizeExceeded()

    def read(self, size=None):
        """Read a chunk from rfile buffer and return it.

        Args:
            size (int): amount of data to read

        Returns:
            bytes: Chunk from rfile, limited by size if specified.

        """
        data = self.rfile.read(size)
        self.bytes_read += len(data)
        self._check_length()
        return data

    def readline(self, size=None):
        """Read a single line from rfile buffer and return it.

        Args:
            size (int): minimum amount of data to read

        Returns:
            bytes: One line from rfile.

        """
        if size is not None:
            data = self.rfile.readline(size)
            self.bytes_read += len(data)
            self._check_length()
            return data

        # User didn't specify a size ...
        # We read the line in chunks to make sure it's not a 100MB line !
        res = []
        while True:
            data = self.rfile.readline(256)
            self.bytes_read += len(data)
            self._check_length()
            res.append(data)
            # See https://github.com/cherrypy/cherrypy/issues/421
            if len(data) < 256 or data[-1:] == LF:
                return EMPTY.join(res)

    def readlines(self, sizehint=0):
        """Read all lines from rfile buffer and return them.

        Args:
            sizehint (int): hint of minimum amount of data to read

        Returns:
            list[bytes]: Lines of bytes read from rfile.

        """
        # Shamelessly stolen from StringIO
        total = 0
        lines = []
        line = self.readline(sizehint)
        while line:
            lines.append(line)
            total += len(line)
            if 0 < sizehint <= total:
                break
            line = self.readline(sizehint)
        return lines

    def close(self):
        """Release resources allocated for rfile."""
        self.rfile.close()

    def __iter__(self):
        """Return file iterator."""
        return self

    def __next__(self):
        """Generate next file chunk."""
        data = next(self.rfile)
        self.bytes_read += len(data)
        self._check_length()
        return data

    next = __next__


class KnownLengthRFile:
    """Wraps a file-like object, returning an empty string when exhausted."""

    def __init__(self, rfile, content_length):
        """Initialize KnownLengthRFile instance.

        Args:
            rfile (file): file of a known size
            content_length (int): length of the file being read

        """
        self.rfile = rfile
        self.remaining = content_length

    def read(self, size=None):
        """Read a chunk from rfile buffer and return it.

        Args:
            size (int): amount of data to read

        Returns:
            bytes: Chunk from rfile, limited by size if specified.

        """
        if self.remaining == 0:
            return b''
        if size is None:
            size = self.remaining
        else:
            size = min(size, self.remaining)

        data = self.rfile.read(size)
        self.remaining -= len(data)
        return data

    def readline(self, size=None):
        """Read a single line from rfile buffer and return it.

        Args:
            size (int): minimum amount of data to read

        Returns:
            bytes: One line from rfile.

        """
        if self.remaining == 0:
            return b''
        if size is None:
            size = self.remaining
        else:
            size = min(size, self.remaining)

        data = self.rfile.readline(size)
        self.remaining -= len(data)
        return data

    def readlines(self, sizehint=0):
        """Read all lines from rfile buffer and return them.

        Args:
            sizehint (int): hint of minimum amount of data to read

        Returns:
            list[bytes]: Lines of bytes read from rfile.

        """
        # Shamelessly stolen from StringIO
        total = 0
        lines = []
        line = self.readline(sizehint)
        while line:
            lines.append(line)
            total += len(line)
            if 0 < sizehint <= total:
                break
            line = self.readline(sizehint)
        return lines

    def close(self):
        """Release resources allocated for rfile."""
        self.rfile.close()

    def __iter__(self):
        """Return file iterator."""
        return self

    def __next__(self):
        """Generate next file chunk."""
        data = next(self.rfile)
        self.remaining -= len(data)
        return data

    next = __next__


class ChunkedRFile:
    """Wraps a file-like object, returning an empty string when exhausted.

    This class is intended to provide a conforming wsgi.input value for
    request entities that have been encoded with the 'chunked' transfer
    encoding.
    """

    def __init__(self, rfile, maxlen, bufsize=8192):
        """Initialize ChunkedRFile instance.

        Args:
            rfile (file): file encoded with the 'chunked' transfer encoding
            maxlen (int): maximum length of the file being read
            bufsize (int): size of the buffer used to read the file
        """
        self.rfile = rfile
        self.maxlen = maxlen
        self.bytes_read = 0
        self.buffer = EMPTY
        self.bufsize = bufsize
        self.closed = False

    def _fetch(self):
        if self.closed:
            return

        line = self.rfile.readline()
        self.bytes_read += len(line)

        if self.maxlen and self.bytes_read > self.maxlen:
            raise errors.MaxSizeExceeded(
                'Request Entity Too Large', self.maxlen,
            )

        line = line.strip().split(SEMICOLON, 1)

        try:
            chunk_size = line.pop(0)
            chunk_size = int(chunk_size, 16)
        except ValueError:
            raise ValueError('Bad chunked transfer size: ' + repr(chunk_size))

        if chunk_size <= 0:
            self.closed = True
            return

#            if line: chunk_extension = line[0]

        if self.maxlen and self.bytes_read + chunk_size > self.maxlen:
            raise IOError('Request Entity Too Large')

        chunk = self.rfile.read(chunk_size)
        self.bytes_read += len(chunk)
        self.buffer += chunk

        crlf = self.rfile.read(2)
        if crlf != CRLF:
            raise ValueError(
                "Bad chunked transfer coding (expected '\\r\\n', "
                'got ' + repr(crlf) + ')',
            )

    def read(self, size=None):
        """Read a chunk from rfile buffer and return it.

        Args:
            size (int): amount of data to read

        Returns:
            bytes: Chunk from rfile, limited by size if specified.

        """
        data = EMPTY

        if size == 0:
            return data

        while True:
            if size and len(data) >= size:
                return data

            if not self.buffer:
                self._fetch()
                if not self.buffer:
                    # EOF
                    return data

            if size:
                remaining = size - len(data)
                data += self.buffer[:remaining]
                self.buffer = self.buffer[remaining:]
            else:
                data += self.buffer
                self.buffer = EMPTY

    def readline(self, size=None):
        """Read a single line from rfile buffer and return it.

        Args:
            size (int): minimum amount of data to read

        Returns:
            bytes: One line from rfile.

        """
        data = EMPTY

        if size == 0:
            return data

        while True:
            if size and len(data) >= size:
                return data

            if not self.buffer:
                self._fetch()
                if not self.buffer:
                    # EOF
                    return data

            newline_pos = self.buffer.find(LF)
            if size:
                if newline_pos == -1:
                    remaining = size - len(data)
                    data += self.buffer[:remaining]
                    self.buffer = self.buffer[remaining:]
                else:
                    remaining = min(size - len(data), newline_pos)
                    data += self.buffer[:remaining]
                    self.buffer = self.buffer[remaining:]
            else:
                if newline_pos == -1:
                    data += self.buffer
                    self.buffer = EMPTY
                else:
                    data += self.buffer[:newline_pos]
                    self.buffer = self.buffer[newline_pos:]

    def readlines(self, sizehint=0):
        """Read all lines from rfile buffer and return them.

        Args:
            sizehint (int): hint of minimum amount of data to read

        Returns:
            list[bytes]: Lines of bytes read from rfile.

        """
        # Shamelessly stolen from StringIO
        total = 0
        lines = []
        line = self.readline(sizehint)
        while line:
            lines.append(line)
            total += len(line)
            if 0 < sizehint <= total:
                break
            line = self.readline(sizehint)
        return lines

    def read_trailer_lines(self):
        """Read HTTP headers and yield them.

        Returns:
            Generator: yields CRLF separated lines.

        """
        if not self.closed:
            raise ValueError(
                'Cannot read trailers until the request body has been read.',
            )

        while True:
            line = self.rfile.readline()
            if not line:
                # No more data--illegal end of headers
                raise ValueError('Illegal end of headers.')

            self.bytes_read += len(line)
            if self.maxlen and self.bytes_read > self.maxlen:
                raise IOError('Request Entity Too Large')

            if line == CRLF:
                # Normal end of headers
                break
            if not line.endswith(CRLF):
                raise ValueError('HTTP requires CRLF terminators')

            yield line

    def close(self):
        """Release resources allocated for rfile."""
        self.rfile.close()


class HTTPRequest:
    """An HTTP Request (and response).

    A single HTTP connection may consist of multiple request/response pairs.
    """

    server = None
    """The HTTPServer object which is receiving this request."""

    conn = None
    """The HTTPConnection object on which this request connected."""

    inheaders = {}
    """A dict of request headers."""

    outheaders = []
    """A list of header tuples to write in the response."""

    ready = False
    """When True, the request has been parsed and is ready to begin generating
    the response. When False, signals the calling Connection that the response
    should not be generated and the connection should close."""

    close_connection = False
    """Signals the calling Connection that the request should close. This does
    not imply an error! The client and/or server may each request that the
    connection be closed."""

    chunked_write = False
    """If True, output will be encoded with the "chunked" transfer-coding.

    This value is set automatically inside send_headers."""

    header_reader = HeaderReader()
    """
    A HeaderReader instance or compatible reader.
    """

    def __init__(self, server, conn, proxy_mode=False, strict_mode=True):
        """Initialize HTTP request container instance.

        Args:
            server (HTTPServer): web server object receiving this request
            conn (HTTPConnection): HTTP connection object for this request
            proxy_mode (bool): whether this HTTPServer should behave as a PROXY
            server for certain requests
            strict_mode (bool): whether we should return a 400 Bad Request when
            we encounter a request that a HTTP compliant client should not be
            making
        """
        self.server = server
        self.conn = conn

        self.ready = False
        self.started_request = False
        self.scheme = b'http'
        if self.server.ssl_adapter is not None:
            self.scheme = b'https'
        # Use the lowest-common protocol in case read_request_line errors.
        self.response_protocol = 'HTTP/1.0'
        self.inheaders = {}

        self.status = ''
        self.outheaders = []
        self.sent_headers = False
        self.close_connection = self.__class__.close_connection
        self.chunked_read = False
        self.chunked_write = self.__class__.chunked_write
        self.proxy_mode = proxy_mode
        self.strict_mode = strict_mode

    def parse_request(self):
        """Parse the next HTTP request start-line and message-headers."""
        self.rfile = SizeCheckWrapper(
            self.conn.rfile,
            self.server.max_request_header_size,
        )
        try:
            success = self.read_request_line()
        except errors.MaxSizeExceeded:
            self.simple_response(
                '414 Request-URI Too Long',
                'The Request-URI sent with the request exceeds the maximum '
                'allowed bytes.',
            )
            return
        else:
            if not success:
                return

        try:
            success = self.read_request_headers()
        except errors.MaxSizeExceeded:
            self.simple_response(
                '413 Request Entity Too Large',
                'The headers sent with the request exceed the maximum '
                'allowed bytes.',
            )
            return
        else:
            if not success:
                return

        self.ready = True

    def read_request_line(self):
        """Read and parse first line of the HTTP request.

        Returns:
            bool: True if the request line is valid or False if it's malformed.

        """
        # HTTP/1.1 connections are persistent by default. If a client
        # requests a page, then idles (leaves the connection open),
        # then rfile.readline() will raise socket.error("timed out").
        # Note that it does this based on the value given to settimeout(),
        # and doesn't need the client to request or acknowledge the close
        # (although your TCP stack might suffer for it: cf Apache's history
        # with FIN_WAIT_2).
        request_line = self.rfile.readline()

        # Set started_request to True so communicate() knows to send 408
        # from here on out.
        self.started_request = True
        if not request_line:
            return False

        if request_line == CRLF:
            # RFC 2616 sec 4.1: "...if the server is reading the protocol
            # stream at the beginning of a message and receives a CRLF
            # first, it should ignore the CRLF."
            # But only ignore one leading line! else we enable a DoS.
            request_line = self.rfile.readline()
            if not request_line:
                return False

        if not request_line.endswith(CRLF):
            self.simple_response(
                '400 Bad Request', 'HTTP requires CRLF terminators',
            )
            return False

        try:
            method, uri, req_protocol = request_line.strip().split(SPACE, 2)
            if not req_protocol.startswith(b'HTTP/'):
                self.simple_response(
                    '400 Bad Request', 'Malformed Request-Line: bad protocol',
                )
                return False
            rp = req_protocol[5:].split(b'.', 1)
            if len(rp) != 2:
                self.simple_response(
                    '400 Bad Request', 'Malformed Request-Line: bad version',
                )
                return False
            rp = tuple(map(int, rp))  # Minor.Major must be threat as integers
            if rp > (1, 1):
                self.simple_response(
                    '505 HTTP Version Not Supported', 'Cannot fulfill request',
                )
                return False
        except (ValueError, IndexError):
            self.simple_response('400 Bad Request', 'Malformed Request-Line')
            return False

        self.uri = uri
        self.method = method.upper()

        if self.strict_mode and method != self.method:
            resp = (
                'Malformed method name: According to RFC 2616 '
                '(section 5.1.1) and its successors '
                'RFC 7230 (section 3.1.1) and RFC 7231 (section 4.1) '
                'method names are case-sensitive and uppercase.'
            )
            self.simple_response('400 Bad Request', resp)
            return False

        try:
            if six.PY2:  # FIXME: Figure out better way to do this
                # Ref: https://stackoverflow.com/a/196392/595220 (like this?)
                """This is a dummy check for unicode in URI."""
                ntou(bton(uri, 'ascii'), 'ascii')
            scheme, authority, path, qs, fragment = urllib.parse.urlsplit(uri)
        except UnicodeError:
            self.simple_response('400 Bad Request', 'Malformed Request-URI')
            return False

        uri_is_absolute_form = (scheme or authority)

        if self.method == b'OPTIONS':
            # TODO: cover this branch with tests
<<<<<<< HEAD
            path = (uri
                    # https://tools.ietf.org/html/rfc7230#section-5.3.4
                    if (self.proxy_mode and uri_is_absolute_form)
                    or uri == ASTERISK
                    else path)
=======
            path = (
                uri
                # https://tools.ietf.org/html/rfc7230#section-5.3.4
                if self.proxy_mode or uri == ASTERISK
                else path
            )
>>>>>>> 46a9c6e6
        elif self.method == b'CONNECT':
            # TODO: cover this branch with tests
            if not self.proxy_mode:
                self.simple_response('405 Method Not Allowed')
                return False

            # `urlsplit()` above parses "example.com:3128" as path part of URI.
            # this is a workaround, which makes it detect netloc correctly
            uri_split = urllib.parse.urlsplit(b'//' + uri)
            _scheme, _authority, _path, _qs, _fragment = uri_split
            _port = EMPTY
            try:
                _port = uri_split.port
            except ValueError:
                pass

            # FIXME: use third-party validation to make checks against RFC
            # the validation doesn't take into account, that urllib parses
            # invalid URIs without raising errors
            # https://tools.ietf.org/html/rfc7230#section-5.3.3
            invalid_path = (
                _authority != uri
                or not _port
                or any((_scheme, _path, _qs, _fragment))
            )
            if invalid_path:
                self.simple_response(
                    '400 Bad Request',
                    'Invalid path in Request-URI: request-'
                    'target must match authority-form.',
                )
                return False

            authority = path = _authority
            scheme = qs = fragment = EMPTY
        else:
            disallowed_absolute = (
                self.strict_mode
                and not self.proxy_mode
                and uri_is_absolute_form
            )
            if disallowed_absolute:
                # https://tools.ietf.org/html/rfc7230#section-5.3.2
                # (absolute form)
                """Absolute URI is only allowed within proxies."""
                self.simple_response(
                    '400 Bad Request',
                    'Absolute URI not allowed if server is not a proxy.',
                )
                return False

            invalid_path = (
                self.strict_mode
                and not uri.startswith(FORWARD_SLASH)
                and not uri_is_absolute_form
            )
            if invalid_path:
                # https://tools.ietf.org/html/rfc7230#section-5.3.1
                # (origin_form) and
                """Path should start with a forward slash."""
                resp = (
                    'Invalid path in Request-URI: request-target must contain '
                    'origin-form which starts with absolute-path (URI '
                    'starting with a slash "/").'
                )
                self.simple_response('400 Bad Request', resp)
                return False

            if fragment:
                self.simple_response(
                    '400 Bad Request',
                    'Illegal #fragment in Request-URI.',
                )
                return False

            if path is None:
                # FIXME: It looks like this case cannot happen
                self.simple_response(
                    '400 Bad Request',
                    'Invalid path in Request-URI.',
                )
                return False

            # Unquote the path+params (e.g. "/this%20path" -> "/this path").
            # https://www.w3.org/Protocols/rfc2616/rfc2616-sec5.html#sec5.1.2
            #
            # But note that "...a URI must be separated into its components
            # before the escaped characters within those components can be
            # safely decoded." https://www.ietf.org/rfc/rfc2396.txt, sec 2.4.2
            # Therefore, "/this%2Fpath" becomes "/this%2Fpath", not
            # "/this/path".
            try:
                # TODO: Figure out whether exception can really happen here.
                # It looks like it's caught on urlsplit() call above.
                atoms = [
                    urllib.parse.unquote_to_bytes(x)
                    for x in QUOTED_SLASH_REGEX.split(path)
                ]
            except ValueError as ex:
                self.simple_response('400 Bad Request', ex.args[0])
                return False
            path = QUOTED_SLASH.join(atoms)

        if not path.startswith(FORWARD_SLASH):
            path = FORWARD_SLASH + path

        if scheme is not EMPTY:
            self.scheme = scheme
        self.authority = authority
        self.path = path

        # Note that, like wsgiref and most other HTTP servers,
        # we "% HEX HEX"-unquote the path but not the query string.
        self.qs = qs

        # Compare request and server HTTP protocol versions, in case our
        # server does not support the requested protocol. Limit our output
        # to min(req, server). We want the following output:
        #     request    server     actual written   supported response
        #     protocol   protocol  response protocol    feature set
        # a     1.0        1.0           1.0                1.0
        # b     1.0        1.1           1.1                1.0
        # c     1.1        1.0           1.0                1.0
        # d     1.1        1.1           1.1                1.1
        # Notice that, in (b), the response will be "HTTP/1.1" even though
        # the client only understands 1.0. RFC 2616 10.5.6 says we should
        # only return 505 if the _major_ version is different.
        sp = int(self.server.protocol[5]), int(self.server.protocol[7])

        if sp[0] != rp[0]:
            self.simple_response('505 HTTP Version Not Supported')
            return False

        self.request_protocol = req_protocol
        self.response_protocol = 'HTTP/%s.%s' % min(rp, sp)

        return True

    def read_request_headers(self):
        """Read self.rfile into self.inheaders. Return success."""
        # then all the http headers
        try:
            self.header_reader(self.rfile, self.inheaders)
        except ValueError as ex:
            self.simple_response('400 Bad Request', ex.args[0])
            return False

        mrbs = self.server.max_request_body_size

        try:
            cl = int(self.inheaders.get(b'Content-Length', 0))
        except ValueError:
            self.simple_response(
                '400 Bad Request',
                'Malformed Content-Length Header.',
            )
            return False

        if mrbs and cl > mrbs:
            self.simple_response(
                '413 Request Entity Too Large',
                'The entity sent with the request exceeds the maximum '
                'allowed bytes.',
            )
            return False

        # Persistent connection support
        if self.response_protocol == 'HTTP/1.1':
            # Both server and client are HTTP/1.1
            if self.inheaders.get(b'Connection', b'') == b'close':
                self.close_connection = True
        else:
            # Either the server or client (or both) are HTTP/1.0
            if self.inheaders.get(b'Connection', b'') != b'Keep-Alive':
                self.close_connection = True

        # Transfer-Encoding support
        te = None
        if self.response_protocol == 'HTTP/1.1':
            te = self.inheaders.get(b'Transfer-Encoding')
            if te:
                te = [x.strip().lower() for x in te.split(b',') if x.strip()]

        self.chunked_read = False

        if te:
            for enc in te:
                if enc == b'chunked':
                    self.chunked_read = True
                else:
                    # Note that, even if we see "chunked", we must reject
                    # if there is an extension we don't recognize.
                    self.simple_response('501 Unimplemented')
                    self.close_connection = True
                    return False

        # From PEP 333:
        # "Servers and gateways that implement HTTP 1.1 must provide
        # transparent support for HTTP 1.1's "expect/continue" mechanism.
        # This may be done in any of several ways:
        #   1. Respond to requests containing an Expect: 100-continue request
        #      with an immediate "100 Continue" response, and proceed normally.
        #   2. Proceed with the request normally, but provide the application
        #      with a wsgi.input stream that will send the "100 Continue"
        #      response if/when the application first attempts to read from
        #      the input stream. The read request must then remain blocked
        #      until the client responds.
        #   3. Wait until the client decides that the server does not support
        #      expect/continue, and sends the request body on its own.
        #      (This is suboptimal, and is not recommended.)
        #
        # We used to do 3, but are now doing 1. Maybe we'll do 2 someday,
        # but it seems like it would be a big slowdown for such a rare case.
        if self.inheaders.get(b'Expect', b'') == b'100-continue':
            # Don't use simple_response here, because it emits headers
            # we don't want. See
            # https://github.com/cherrypy/cherrypy/issues/951
            msg = self.server.protocol.encode('ascii')
            msg += b' 100 Continue\r\n\r\n'
            try:
                self.conn.wfile.write(msg)
            except socket.error as ex:
                if ex.args[0] not in errors.socket_errors_to_ignore:
                    raise
        return True

    def respond(self):
        """Call the gateway and write its iterable output."""
        mrbs = self.server.max_request_body_size
        if self.chunked_read:
            self.rfile = ChunkedRFile(self.conn.rfile, mrbs)
        else:
            cl = int(self.inheaders.get(b'Content-Length', 0))
            if mrbs and mrbs < cl:
                if not self.sent_headers:
                    self.simple_response(
                        '413 Request Entity Too Large',
                        'The entity sent with the request exceeds the '
                        'maximum allowed bytes.',
                    )
                return
            self.rfile = KnownLengthRFile(self.conn.rfile, cl)

        self.server.gateway(self).respond()
        self.ready and self.ensure_headers_sent()

        if self.chunked_write:
            self.conn.wfile.write(b'0\r\n\r\n')

    def simple_response(self, status, msg=''):
        """Write a simple response back to the client."""
        status = str(status)
        proto_status = '%s %s\r\n' % (self.server.protocol, status)
        content_length = 'Content-Length: %s\r\n' % len(msg)
        content_type = 'Content-Type: text/plain\r\n'
        buf = [
            proto_status.encode('ISO-8859-1'),
            content_length.encode('ISO-8859-1'),
            content_type.encode('ISO-8859-1'),
        ]

        if status[:3] in ('413', '414'):
            # Request Entity Too Large / Request-URI Too Long
            self.close_connection = True
            if self.response_protocol == 'HTTP/1.1':
                # This will not be true for 414, since read_request_line
                # usually raises 414 before reading the whole line, and we
                # therefore cannot know the proper response_protocol.
                buf.append(b'Connection: close\r\n')
            else:
                # HTTP/1.0 had no 413/414 status nor Connection header.
                # Emit 400 instead and trust the message body is enough.
                status = '400 Bad Request'

        buf.append(CRLF)
        if msg:
            if isinstance(msg, six.text_type):
                msg = msg.encode('ISO-8859-1')
            buf.append(msg)

        try:
            self.conn.wfile.write(EMPTY.join(buf))
        except socket.error as ex:
            if ex.args[0] not in errors.socket_errors_to_ignore:
                raise

    def ensure_headers_sent(self):
        """Ensure headers are sent to the client if not already sent."""
        if not self.sent_headers:
            self.sent_headers = True
            self.send_headers()

    def write(self, chunk):
        """Write unbuffered data to the client."""
        if self.chunked_write and chunk:
            chunk_size_hex = hex(len(chunk))[2:].encode('ascii')
            buf = [chunk_size_hex, CRLF, chunk, CRLF]
            self.conn.wfile.write(EMPTY.join(buf))
        else:
            self.conn.wfile.write(chunk)

    def send_headers(self):
        """Assert, process, and send the HTTP response message-headers.

        You must set self.status, and self.outheaders before calling this.
        """
        hkeys = [key.lower() for key, value in self.outheaders]
        status = int(self.status[:3])

        if status == 413:
            # Request Entity Too Large. Close conn to avoid garbage.
            self.close_connection = True
        elif b'content-length' not in hkeys:
            # "All 1xx (informational), 204 (no content),
            # and 304 (not modified) responses MUST NOT
            # include a message-body." So no point chunking.
            if status < 200 or status in (204, 205, 304):
                pass
            else:
                needs_chunked = (
                    self.response_protocol == 'HTTP/1.1'
                    and self.method != b'HEAD'
                )
                if needs_chunked:
                    # Use the chunked transfer-coding
                    self.chunked_write = True
                    self.outheaders.append((b'Transfer-Encoding', b'chunked'))
                else:
                    # Closing the conn is the only way to determine len.
                    self.close_connection = True

        if b'connection' not in hkeys:
            if self.response_protocol == 'HTTP/1.1':
                # Both server and client are HTTP/1.1 or better
                if self.close_connection:
                    self.outheaders.append((b'Connection', b'close'))
            else:
                # Server and/or client are HTTP/1.0
                if not self.close_connection:
                    self.outheaders.append((b'Connection', b'Keep-Alive'))

        if (not self.close_connection) and (not self.chunked_read):
            # Read any remaining request body data on the socket.
            # "If an origin server receives a request that does not include an
            # Expect request-header field with the "100-continue" expectation,
            # the request includes a request body, and the server responds
            # with a final status code before reading the entire request body
            # from the transport connection, then the server SHOULD NOT close
            # the transport connection until it has read the entire request,
            # or until the client closes the connection. Otherwise, the client
            # might not reliably receive the response message. However, this
            # requirement is not be construed as preventing a server from
            # defending itself against denial-of-service attacks, or from
            # badly broken client implementations."
            remaining = getattr(self.rfile, 'remaining', 0)
            if remaining > 0:
                self.rfile.read(remaining)

        if b'date' not in hkeys:
            self.outheaders.append((
                b'Date',
                email.utils.formatdate(usegmt=True).encode('ISO-8859-1'),
            ))

        if b'server' not in hkeys:
            self.outheaders.append((
                b'Server',
                self.server.server_name.encode('ISO-8859-1'),
            ))

        proto = self.server.protocol.encode('ascii')
        buf = [proto + SPACE + self.status + CRLF]
        for k, v in self.outheaders:
            buf.append(k + COLON + SPACE + v + CRLF)
        buf.append(CRLF)
        self.conn.wfile.write(EMPTY.join(buf))


class HTTPConnection:
    """An HTTP connection (active socket)."""

    remote_addr = None
    remote_port = None
    ssl_env = None
    rbufsize = io.DEFAULT_BUFFER_SIZE
    wbufsize = io.DEFAULT_BUFFER_SIZE
    RequestHandlerClass = HTTPRequest
    peercreds_enabled = False
    peercreds_resolve_enabled = False

    # Fields set by ConnectionManager.
    closeable = False
    last_used = None
    ready_with_data = False

    def __init__(self, server, sock, makefile=MakeFile):
        """Initialize HTTPConnection instance.

        Args:
            server (HTTPServer): web server object receiving this request
            sock (socket._socketobject): the raw socket object (usually
                TCP) for this connection
            makefile (file): a fileobject class for reading from the socket
        """
        self.server = server
        self.socket = sock
        self.rfile = makefile(sock, 'rb', self.rbufsize)
        self.wfile = makefile(sock, 'wb', self.wbufsize)
        self.requests_seen = 0

        self.peercreds_enabled = self.server.peercreds_enabled
        self.peercreds_resolve_enabled = self.server.peercreds_resolve_enabled

        # LRU cached methods:
        # Ref: https://stackoverflow.com/a/14946506/595220
        self.resolve_peer_creds = (
            lru_cache(maxsize=1)(self.resolve_peer_creds)
        )
        self.get_peer_creds = (
            lru_cache(maxsize=1)(self.get_peer_creds)
        )

    def communicate(self):
        """Read each request and respond appropriately.

        Returns true if the connection should be kept open.
        """
        request_seen = False
        try:
            req = self.RequestHandlerClass(self.server, self)
            req.parse_request()
            if self.server.stats['Enabled']:
                self.requests_seen += 1
            if not req.ready:
                # Something went wrong in the parsing (and the server has
                # probably already made a simple_response). Return and
                # let the conn close.
                return False

            request_seen = True
            req.respond()
            if not req.close_connection:
                return True
        except socket.error as ex:
            errnum = ex.args[0]
            # sadly SSL sockets return a different (longer) time out string
            timeout_errs = 'timed out', 'The read operation timed out'
            if errnum in timeout_errs:
                # Don't error if we're between requests; only error
                # if 1) no request has been started at all, or 2) we're
                # in the middle of a request.
                # See https://github.com/cherrypy/cherrypy/issues/853
                if (not request_seen) or (req and req.started_request):
                    self._conditional_error(req, '408 Request Timeout')
            elif errnum not in errors.socket_errors_to_ignore:
                self.server.error_log(
                    'socket.error %s' % repr(errnum),
                    level=logging.WARNING, traceback=True,
                )
                self._conditional_error(req, '500 Internal Server Error')
        except (KeyboardInterrupt, SystemExit):
            raise
        except errors.FatalSSLAlert:
            pass
        except errors.NoSSLError:
            self._handle_no_ssl(req)
        except Exception as ex:
            self.server.error_log(
                repr(ex), level=logging.ERROR, traceback=True,
            )
            self._conditional_error(req, '500 Internal Server Error')
        return False

    linger = False

    def _handle_no_ssl(self, req):
        if not req or req.sent_headers:
            return
        # Unwrap wfile
        try:
            resp_sock = self.socket._sock
        except AttributeError:
            # self.socket is of OpenSSL.SSL.Connection type
            resp_sock = self.socket._socket
        self.wfile = StreamWriter(resp_sock, 'wb', self.wbufsize)
        msg = (
            'The client sent a plain HTTP request, but '
            'this server only speaks HTTPS on this port.'
        )
        req.simple_response('400 Bad Request', msg)
        self.linger = True

    def _conditional_error(self, req, response):
        """Respond with an error.

        Don't bother writing if a response
        has already started being written.
        """
        if not req or req.sent_headers:
            return

        try:
            req.simple_response(response)
        except errors.FatalSSLAlert:
            pass
        except errors.NoSSLError:
            self._handle_no_ssl(req)

    def close(self):
        """Close the socket underlying this connection."""
        self.rfile.close()

        if not self.linger:
            self._close_kernel_socket()
            self.socket.close()
        else:
            # On the other hand, sometimes we want to hang around for a bit
            # to make sure the client has a chance to read our entire
            # response. Skipping the close() calls here delays the FIN
            # packet until the socket object is garbage-collected later.
            # Someday, perhaps, we'll do the full lingering_close that
            # Apache does, but not today.
            pass

    def get_peer_creds(self):  # LRU cached on per-instance basis, see __init__
        """Return the PID/UID/GID tuple of the peer socket for UNIX sockets.

        This function uses SO_PEERCRED to query the UNIX PID, UID, GID
        of the peer, which is only available if the bind address is
        a UNIX domain socket.

        Raises:
            NotImplementedError: in case of unsupported socket type
            RuntimeError: in case of SO_PEERCRED lookup unsupported or disabled

        """
        PEERCRED_STRUCT_DEF = '3i'

        if IS_WINDOWS or self.socket.family != socket.AF_UNIX:
            raise NotImplementedError(
                'SO_PEERCRED is only supported in Linux kernel and WSL',
            )
        elif not self.peercreds_enabled:
            raise RuntimeError(
                'Peer creds lookup is disabled within this server',
            )

        try:
            peer_creds = self.socket.getsockopt(
                # FIXME: Use LOCAL_CREDS for BSD-like OSs
                # Ref: https://gist.github.com/LucaFilipozzi/e4f1e118202aff27af6aadebda1b5d91  # noqa
                socket.SOL_SOCKET, socket.SO_PEERCRED,
                struct.calcsize(PEERCRED_STRUCT_DEF),
            )
        except socket.error as socket_err:
            """Non-Linux kernels don't support SO_PEERCRED.

            Refs:
            http://welz.org.za/notes/on-peer-cred.html
            https://github.com/daveti/tcpSockHack
            msdn.microsoft.com/en-us/commandline/wsl/release_notes#build-15025
            """
            six.raise_from(  # 3.6+: raise RuntimeError from socket_err
                RuntimeError,
                socket_err,
            )
        else:
            pid, uid, gid = struct.unpack(PEERCRED_STRUCT_DEF, peer_creds)
            return pid, uid, gid

    @property
    def peer_pid(self):
        """Return the id of the connected peer process."""
        pid, _, _ = self.get_peer_creds()
        return pid

    @property
    def peer_uid(self):
        """Return the user id of the connected peer process."""
        _, uid, _ = self.get_peer_creds()
        return uid

    @property
    def peer_gid(self):
        """Return the group id of the connected peer process."""
        _, _, gid = self.get_peer_creds()
        return gid

    def resolve_peer_creds(self):  # LRU cached on per-instance basis
        """Return the username and group tuple of the peercreds if available.

        Raises:
            NotImplementedError: in case of unsupported OS
            RuntimeError: in case of UID/GID lookup unsupported or disabled

        """
        if not IS_UID_GID_RESOLVABLE:
            raise NotImplementedError(
                'UID/GID lookup is unavailable under current platform. '
                'It can only be done under UNIX-like OS '
                'but not under the Google App Engine',
            )
        elif not self.peercreds_resolve_enabled:
            raise RuntimeError(
                'UID/GID lookup is disabled within this server',
            )

        user = pwd.getpwuid(self.peer_uid).pw_name  # [0]
        group = grp.getgrgid(self.peer_gid).gr_name  # [0]

        return user, group

    @property
    def peer_user(self):
        """Return the username of the connected peer process."""
        user, _ = self.resolve_peer_creds()
        return user

    @property
    def peer_group(self):
        """Return the group of the connected peer process."""
        _, group = self.resolve_peer_creds()
        return group

    def _close_kernel_socket(self):
        """Close kernel socket in outdated Python versions.

        On old Python versions,
        Python's socket module does NOT call close on the kernel
        socket when you call socket.close(). We do so manually here
        because we want this server to send a FIN TCP segment
        immediately. Note this must be called *before* calling
        socket.close(), because the latter drops its reference to
        the kernel socket.
        """
        if six.PY2 and hasattr(self.socket, '_sock'):
            self.socket._sock.close()


class HTTPServer:
    """An HTTP server."""

    _bind_addr = '127.0.0.1'
    _interrupt = None

    gateway = None
    """A Gateway instance."""

    minthreads = None
    """The minimum number of worker threads to create (default 10)."""

    maxthreads = None
    """The maximum number of worker threads to create.

    (default -1 = no limit)"""

    server_name = None
    """The name of the server; defaults to ``self.version``."""

    protocol = 'HTTP/1.1'
    """The version string to write in the Status-Line of all HTTP responses.

    For example, "HTTP/1.1" is the default. This also limits the supported
    features used in the response."""

    request_queue_size = 5
    """The 'backlog' arg to socket.listen(); max queued connections.

    (default 5)."""

    shutdown_timeout = 5
    """The total time to wait for worker threads to cleanly exit.

    Specified in seconds."""

    timeout = 10
    """The timeout in seconds for accepted connections (default 10)."""

    version = 'Cheroot/' + __version__
    """A version string for the HTTPServer."""

    software = None
    """The value to set for the SERVER_SOFTWARE entry in the WSGI environ.

    If None, this defaults to ``'%s Server' % self.version``.
    """

    ready = False
    """Internal flag which indicating the socket is accepting connections."""

    max_request_header_size = 0
    """The maximum size, in bytes, for request headers, or 0 for no limit."""

    max_request_body_size = 0
    """The maximum size, in bytes, for request bodies, or 0 for no limit."""

    nodelay = True
    """If True (the default since 3.1), sets the TCP_NODELAY socket option."""

    ConnectionClass = HTTPConnection
    """The class to use for handling HTTP connections."""

    ssl_adapter = None
    """An instance of ssl.Adapter (or a subclass).

    You must have the corresponding SSL driver library installed.
    """

    peercreds_enabled = False
    """If True, peer cred lookup can be performed via UNIX domain socket."""

    peercreds_resolve_enabled = False
    """If True, username/group will be looked up in the OS from peercreds."""

    keep_alive_conn_limit = 10
    """The maximum number of waiting keep-alive connections that will be kept open.

    Default is 10. Set to None to have unlimited connections."""

    def __init__(
        self, bind_addr, gateway,
        minthreads=10, maxthreads=-1, server_name=None,
        peercreds_enabled=False, peercreds_resolve_enabled=False,
    ):
        """Initialize HTTPServer instance.

        Args:
            bind_addr (tuple): network interface to listen to
            gateway (Gateway): gateway for processing HTTP requests
            minthreads (int): minimum number of threads for HTTP thread pool
            maxthreads (int): maximum number of threads for HTTP thread pool
            server_name (str): web server name to be advertised via Server
                HTTP header
        """
        self.bind_addr = bind_addr
        self.gateway = gateway

        self.requests = threadpool.ThreadPool(
            self, min=minthreads or 1, max=maxthreads,
        )
        self.connections = connections.ConnectionManager(self)

        if not server_name:
            server_name = self.version
        self.server_name = server_name
        self.peercreds_enabled = peercreds_enabled
        self.peercreds_resolve_enabled = (
            peercreds_resolve_enabled and peercreds_enabled
        )
        self.clear_stats()

    def clear_stats(self):
        """Reset server stat counters.."""
        self._start_time = None
        self._run_time = 0
        self.stats = {
            'Enabled': False,
            'Bind Address': lambda s: repr(self.bind_addr),
            'Run time': lambda s: (not s['Enabled']) and -1 or self.runtime(),
            'Accepts': 0,
            'Accepts/sec': lambda s: s['Accepts'] / self.runtime(),
            'Queue': lambda s: getattr(self.requests, 'qsize', None),
            'Threads': lambda s: len(getattr(self.requests, '_threads', [])),
            'Threads Idle': lambda s: getattr(self.requests, 'idle', None),
            'Socket Errors': 0,
            'Requests': lambda s: (not s['Enabled']) and -1 or sum(
                [w['Requests'](w) for w in s['Worker Threads'].values()], 0,
            ),
            'Bytes Read': lambda s: (not s['Enabled']) and -1 or sum(
                [w['Bytes Read'](w) for w in s['Worker Threads'].values()], 0,
            ),
            'Bytes Written': lambda s: (not s['Enabled']) and -1 or sum(
                [w['Bytes Written'](w) for w in s['Worker Threads'].values()],
                0,
            ),
            'Work Time': lambda s: (not s['Enabled']) and -1 or sum(
                [w['Work Time'](w) for w in s['Worker Threads'].values()], 0,
            ),
            'Read Throughput': lambda s: (not s['Enabled']) and -1 or sum(
                [w['Bytes Read'](w) / (w['Work Time'](w) or 1e-6)
                 for w in s['Worker Threads'].values()], 0,
            ),
            'Write Throughput': lambda s: (not s['Enabled']) and -1 or sum(
                [w['Bytes Written'](w) / (w['Work Time'](w) or 1e-6)
                 for w in s['Worker Threads'].values()], 0,
            ),
            'Worker Threads': {},
        }
        logging.statistics['Cheroot HTTPServer %d' % id(self)] = self.stats

    def runtime(self):
        """Return server uptime."""
        if self._start_time is None:
            return self._run_time
        else:
            return self._run_time + (time.time() - self._start_time)

    def __str__(self):
        """Render Server instance representing bind address."""
        return '%s.%s(%r)' % (
            self.__module__, self.__class__.__name__,
            self.bind_addr,
        )

    @property
    def bind_addr(self):
        """Return the interface on which to listen for connections.

        For TCP sockets, a (host, port) tuple. Host values may be any IPv4
        or IPv6 address, or any valid hostname. The string 'localhost' is a
        synonym for '127.0.0.1' (or '::1', if your hosts file prefers IPv6).
        The string '0.0.0.0' is a special IPv4 entry meaning "any active
        interface" (INADDR_ANY), and '::' is the similar IN6ADDR_ANY for
        IPv6. The empty string or None are not allowed.

        For UNIX sockets, supply the filename as a string.

        Systemd socket activation is automatic and doesn't require tempering
        with this variable.
        """
        return self._bind_addr

    @bind_addr.setter
    def bind_addr(self, value):
        """Set the interface on which to listen for connections."""
        if isinstance(value, tuple) and value[0] in ('', None):
            # Despite the socket module docs, using '' does not
            # allow AI_PASSIVE to work. Passing None instead
            # returns '0.0.0.0' like we want. In other words:
            #     host    AI_PASSIVE     result
            #      ''         Y         192.168.x.y
            #      ''         N         192.168.x.y
            #     None        Y         0.0.0.0
            #     None        N         127.0.0.1
            # But since you can get the same effect with an explicit
            # '0.0.0.0', we deny both the empty string and None as values.
            raise ValueError(
                "Host values of '' or None are not allowed. "
                "Use '0.0.0.0' (IPv4) or '::' (IPv6) instead "
                'to listen on all active interfaces.',
            )
        self._bind_addr = value

    def safe_start(self):
        """Run the server forever, and stop it cleanly on exit."""
        try:
            self.start()
        except (KeyboardInterrupt, IOError):
            # The time.sleep call might raise
            # "IOError: [Errno 4] Interrupted function call" on KBInt.
            self.error_log('Keyboard Interrupt: shutting down')
            self.stop()
            raise
        except SystemExit:
            self.error_log('SystemExit raised: shutting down')
            self.stop()
            raise

    def prepare(self):
        """Prepare server to serving requests.

        It binds a socket's port, setups the socket to ``listen()`` and does
        other preparing things.
        """
        self._interrupt = None

        if self.software is None:
            self.software = '%s Server' % self.version

        # Select the appropriate socket
        self.socket = None
        msg = 'No socket could be created'
        if os.getenv('LISTEN_PID', None):
            # systemd socket activation
            self.socket = socket.fromfd(3, socket.AF_INET, socket.SOCK_STREAM)
        elif isinstance(self.bind_addr, (six.text_type, six.binary_type)):
            # AF_UNIX socket
            try:
                self.bind_unix_socket(self.bind_addr)
            except socket.error as serr:
                msg = '%s -- (%s: %s)' % (msg, self.bind_addr, serr)
                six.raise_from(socket.error(msg), serr)
        else:
            # AF_INET or AF_INET6 socket
            # Get the correct address family for our host (allows IPv6
            # addresses)
            host, port = self.bind_addr
            try:
                info = socket.getaddrinfo(
                    host, port, socket.AF_UNSPEC,
                    socket.SOCK_STREAM, 0, socket.AI_PASSIVE,
                )
            except socket.gaierror:
                sock_type = socket.AF_INET
                bind_addr = self.bind_addr

                if ':' in host:
                    sock_type = socket.AF_INET6
                    bind_addr = bind_addr + (0, 0)

                info = [(sock_type, socket.SOCK_STREAM, 0, '', bind_addr)]

            for res in info:
                af, socktype, proto, canonname, sa = res
                try:
                    self.bind(af, socktype, proto)
                    break
                except socket.error as serr:
                    msg = '%s -- (%s: %s)' % (msg, sa, serr)
                    if self.socket:
                        self.socket.close()
                    self.socket = None

        if not self.socket:
            raise socket.error(msg)

        # Timeout so KeyboardInterrupt can be caught on Win32
        self.socket.settimeout(1)
        self.socket.listen(self.request_queue_size)

        # Create worker threads
        self.requests.start()

        self.ready = True
        self._start_time = time.time()

    def serve(self):
        """Serve requests, after invoking :func:`prepare()`."""
        while self.ready:
            try:
                self.tick()
            except (KeyboardInterrupt, SystemExit):
                raise
            except Exception:
                self.error_log(
                    'Error in HTTPServer.tick', level=logging.ERROR,
                    traceback=True,
                )

            if self.interrupt:
                while self.interrupt is True:
                    # Wait for self.stop() to complete. See _set_interrupt.
                    time.sleep(0.1)
                if self.interrupt:
                    raise self.interrupt

    def start(self):
        """Run the server forever.

        It is shortcut for invoking :func:`prepare()` then :func:`serve()`.
        """
        # We don't have to trap KeyboardInterrupt or SystemExit here,
        # because cherrypy.server already does so, calling self.stop() for us.
        # If you're using this server with another framework, you should
        # trap those exceptions in whatever code block calls start().
        self.prepare()
        self.serve()

    def error_log(self, msg='', level=20, traceback=False):
        """Write error message to log.

        Args:
            msg (str): error message
            level (int): logging level
            traceback (bool): add traceback to output or not
        """
        # Override this in subclasses as desired
        sys.stderr.write(msg + '\n')
        sys.stderr.flush()
        if traceback:
            tblines = traceback_.format_exc()
            sys.stderr.write(tblines)
            sys.stderr.flush()

    def bind(self, family, type, proto=0):
        """Create (or recreate) the actual socket object."""
        sock = self.prepare_socket(
            self.bind_addr,
            family, type, proto,
            self.nodelay, self.ssl_adapter,
        )
        sock = self.socket = self.bind_socket(sock, self.bind_addr)
        self.bind_addr = self.resolve_real_bind_addr(sock)
        return sock

    def bind_unix_socket(self, bind_addr):
        """Create (or recreate) a UNIX socket object."""
        if IS_WINDOWS:
            """
            Trying to access socket.AF_UNIX under Windows
            causes an AttributeError.
            """
            raise ValueError(  # or RuntimeError?
                'AF_UNIX sockets are not supported under Windows.',
            )

        fs_permissions = 0o777  # TODO: allow changing mode

        try:
            # Make possible reusing the socket...
            os.unlink(self.bind_addr)
        except OSError:
            """
            File does not exist, which is the primary goal anyway.
            """
        except TypeError as typ_err:
            err_msg = str(typ_err)
            if (
                    'remove() argument 1 must be encoded '
                    'string without null bytes, not unicode'
                    not in err_msg
                    and 'embedded NUL character' not in err_msg  # py34
                    and 'argument must be a '
                    'string without NUL characters' not in err_msg  # pypy2
            ):
                raise
        except ValueError as val_err:
            err_msg = str(val_err)
            if (
                    'unlink: embedded null '
                    'character in path' not in err_msg
                    and 'embedded null byte' not in err_msg
                    and 'argument must be a '
                    'string without NUL characters' not in err_msg  # pypy3
            ):
                raise

        sock = self.prepare_socket(
            bind_addr=bind_addr,
            family=socket.AF_UNIX, type=socket.SOCK_STREAM, proto=0,
            nodelay=self.nodelay, ssl_adapter=self.ssl_adapter,
        )

        try:
            """Linux way of pre-populating fs mode permissions."""
            # Allow everyone access the socket...
            os.fchmod(sock.fileno(), fs_permissions)
            FS_PERMS_SET = True
        except OSError:
            FS_PERMS_SET = False

        try:
            sock = self.bind_socket(sock, bind_addr)
        except socket.error:
            sock.close()
            raise

        bind_addr = self.resolve_real_bind_addr(sock)

        try:
            """FreeBSD/macOS pre-populating fs mode permissions."""
            if not FS_PERMS_SET:
                try:
                    os.lchmod(bind_addr, fs_permissions)
                except AttributeError:
                    os.chmod(bind_addr, fs_permissions, follow_symlinks=False)
                FS_PERMS_SET = True
        except OSError:
            pass

        if not FS_PERMS_SET:
            self.error_log(
                'Failed to set socket fs mode permissions',
                level=logging.WARNING,
            )

        self.bind_addr = bind_addr
        self.socket = sock
        return sock

    @staticmethod
    def prepare_socket(bind_addr, family, type, proto, nodelay, ssl_adapter):
        """Create and prepare the socket object."""
        sock = socket.socket(family, type, proto)
        connections.prevent_socket_inheritance(sock)

        host, port = bind_addr[:2]
        IS_EPHEMERAL_PORT = port == 0

        if not (IS_WINDOWS or IS_EPHEMERAL_PORT):
            """Enable SO_REUSEADDR for the current socket.

            Skip for Windows (has different semantics)
            or ephemeral ports (can steal ports from others).

            Refs:
            * https://msdn.microsoft.com/en-us/library/ms740621(v=vs.85).aspx
            * https://github.com/cherrypy/cheroot/issues/114
            * https://gavv.github.io/blog/ephemeral-port-reuse/
            """
            sock.setsockopt(socket.SOL_SOCKET, socket.SO_REUSEADDR, 1)
        if nodelay and not isinstance(
                bind_addr,
                (six.text_type, six.binary_type),
        ):
            sock.setsockopt(socket.IPPROTO_TCP, socket.TCP_NODELAY, 1)

        if ssl_adapter is not None:
            sock = ssl_adapter.bind(sock)

        # If listening on the IPV6 any address ('::' = IN6ADDR_ANY),
        # activate dual-stack. See
        # https://github.com/cherrypy/cherrypy/issues/871.
        listening_ipv6 = (
            hasattr(socket, 'AF_INET6')
            and family == socket.AF_INET6
            and host in ('::', '::0', '::0.0.0.0')
        )
        if listening_ipv6:
            try:
                sock.setsockopt(
                    socket.IPPROTO_IPV6, socket.IPV6_V6ONLY, 0,
                )
            except (AttributeError, socket.error):
                # Apparently, the socket option is not available in
                # this machine's TCP stack
                pass

        return sock

    @staticmethod
    def bind_socket(socket_, bind_addr):
        """Bind the socket to given interface."""
        socket_.bind(bind_addr)
        return socket_

    @staticmethod
    def resolve_real_bind_addr(socket_):
        """Retrieve actual bind addr from bound socket."""
        # FIXME: keep requested bind_addr separate real bound_addr (port
        # is different in case of ephemeral port 0)
        bind_addr = socket_.getsockname()
        if socket_.family in (
            # Windows doesn't have socket.AF_UNIX, so not using it in check
            socket.AF_INET,
            socket.AF_INET6,
        ):
            """UNIX domain sockets are strings or bytes.

            In case of bytes with a leading null-byte it's an abstract socket.
            """
            return bind_addr[:2]

        if isinstance(bind_addr, six.binary_type):
            bind_addr = bton(bind_addr)

        return bind_addr

    def tick(self):
        """Accept a new connection and put it on the Queue."""
        if not self.ready:
            return

        conn = self.connections.get_conn(self.socket)
        if conn:
            try:
                self.requests.put(conn)
            except queue.Full:
                # Just drop the conn. TODO: write 503 back?
                conn.close()

        self.connections.expire()

    @property
    def interrupt(self):
        """Flag interrupt of the server."""
        return self._interrupt

    @interrupt.setter
    def interrupt(self, interrupt):
        """Perform the shutdown of this server and save the exception."""
        self._interrupt = True
        self.stop()
        self._interrupt = interrupt

    def stop(self):
        """Gracefully shutdown a server that is serving forever."""
        self.ready = False
        if self._start_time is not None:
            self._run_time += (time.time() - self._start_time)
        self._start_time = None

        sock = getattr(self, 'socket', None)
        if sock:
            if not isinstance(
                    self.bind_addr,
                    (six.text_type, six.binary_type),
            ):
                # Touch our own socket to make accept() return immediately.
                try:
                    host, port = sock.getsockname()[:2]
                except socket.error as ex:
                    if ex.args[0] not in errors.socket_errors_to_ignore:
                        # Changed to use error code and not message
                        # See
                        # https://github.com/cherrypy/cherrypy/issues/860.
                        raise
                else:
                    # Note that we're explicitly NOT using AI_PASSIVE,
                    # here, because we want an actual IP to touch.
                    # localhost won't work if we've bound to a public IP,
                    # but it will if we bound to '0.0.0.0' (INADDR_ANY).
                    for res in socket.getaddrinfo(
                        host, port, socket.AF_UNSPEC,
                        socket.SOCK_STREAM,
                    ):
                        af, socktype, proto, canonname, sa = res
                        s = None
                        try:
                            s = socket.socket(af, socktype, proto)
                            # See
                            # https://groups.google.com/group/cherrypy-users/
                            #     browse_frm/thread/bbfe5eb39c904fe0
                            s.settimeout(1.0)
                            s.connect((host, port))
                            s.close()
                        except socket.error:
                            if s:
                                s.close()
            if hasattr(sock, 'close'):
                sock.close()
            self.socket = None

        self.connections.close()
        self.requests.stop(self.shutdown_timeout)


class Gateway:
    """Base class to interface HTTPServer with other systems, such as WSGI."""

    def __init__(self, req):
        """Initialize Gateway instance with request.

        Args:
            req (HTTPRequest): current HTTP request
        """
        self.req = req

    def respond(self):
        """Process the current request. Must be overridden in a subclass."""
        raise NotImplementedError  # pragma: no cover


# These may either be ssl.Adapter subclasses or the string names
# of such classes (in which case they will be lazily loaded).
ssl_adapters = {
    'builtin': 'cheroot.ssl.builtin.BuiltinSSLAdapter',
    'pyopenssl': 'cheroot.ssl.pyopenssl.pyOpenSSLAdapter',
}


def get_ssl_adapter_class(name='builtin'):
    """Return an SSL adapter class for the given name."""
    adapter = ssl_adapters[name.lower()]
    if isinstance(adapter, six.string_types):
        last_dot = adapter.rfind('.')
        attr_name = adapter[last_dot + 1:]
        mod_path = adapter[:last_dot]

        try:
            mod = sys.modules[mod_path]
            if mod is None:
                raise KeyError()
        except KeyError:
            # The last [''] is important.
            mod = __import__(mod_path, globals(), locals(), [''])

        # Let an AttributeError propagate outward.
        try:
            adapter = getattr(mod, attr_name)
        except AttributeError:
            raise AttributeError("'%s' object has no attribute '%s'"
                                 % (mod_path, attr_name))

    return adapter<|MERGE_RESOLUTION|>--- conflicted
+++ resolved
@@ -831,20 +831,13 @@
 
         if self.method == b'OPTIONS':
             # TODO: cover this branch with tests
-<<<<<<< HEAD
-            path = (uri
-                    # https://tools.ietf.org/html/rfc7230#section-5.3.4
-                    if (self.proxy_mode and uri_is_absolute_form)
-                    or uri == ASTERISK
-                    else path)
-=======
             path = (
                 uri
                 # https://tools.ietf.org/html/rfc7230#section-5.3.4
-                if self.proxy_mode or uri == ASTERISK
+                if (self.proxy_mode and uri_is_absolute_form)
+                or uri == ASTERISK
                 else path
             )
->>>>>>> 46a9c6e6
         elif self.method == b'CONNECT':
             # TODO: cover this branch with tests
             if not self.proxy_mode:
