"""Pytest configuration module.

Contains fixtures, which are tightly bound to the Cheroot framework
itself, useless for end-users' app testing.
"""

<<<<<<< HEAD
=======
from __future__ import absolute_import, division, print_function
__metaclass__ = type  # pylint: disable=invalid-name

>>>>>>> b7be66df
import threading
import time

import pytest

from ..server import Gateway, HTTPServer
from ..testing import (  # noqa: F401  # pylint: disable=unused-import
    native_server, wsgi_server,
)
from ..testing import get_server_client


@pytest.fixture
# pylint: disable=redefined-outer-name
def wsgi_server_client(wsgi_server):  # noqa: F811
    """Create a test client out of given WSGI server."""
    return get_server_client(wsgi_server)


@pytest.fixture
# pylint: disable=redefined-outer-name
def native_server_client(native_server):  # noqa: F811
    """Create a test client out of given HTTP server."""
    return get_server_client(native_server)


@pytest.fixture
def http_server():
    """Provision a server creator as a fixture."""
    def start_srv():
        bind_addr = yield
        if bind_addr is None:
            return
        httpserver = make_http_server(bind_addr)
        yield httpserver
        yield httpserver

    srv_creator = iter(start_srv())
    next(srv_creator)  # pylint: disable=stop-iteration-return
    yield srv_creator
    try:
        while True:
            httpserver = next(srv_creator)
            if httpserver is not None:
                httpserver.stop()
    except StopIteration:
        pass


def make_http_server(bind_addr):
    """Create and start an HTTP server bound to ``bind_addr``."""
    httpserver = HTTPServer(
        bind_addr=bind_addr,
        gateway=Gateway,
    )

    threading.Thread(target=httpserver.safe_start).start()

    while not httpserver.ready:
        time.sleep(0.1)

    return httpserver<|MERGE_RESOLUTION|>--- conflicted
+++ resolved
@@ -4,12 +4,6 @@
 itself, useless for end-users' app testing.
 """
 
-<<<<<<< HEAD
-=======
-from __future__ import absolute_import, division, print_function
-__metaclass__ = type  # pylint: disable=invalid-name
-
->>>>>>> b7be66df
 import threading
 import time
 
