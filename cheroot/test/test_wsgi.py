--- conflicted
+++ resolved
@@ -1,11 +1,7 @@
 """Test wsgi."""
 
-<<<<<<< HEAD
-import threading
 from concurrent.futures.thread import ThreadPoolExecutor
 
-=======
->>>>>>> 8524228a
 import pytest
 import portend
 import requests
@@ -29,18 +25,9 @@
     host = '::'
     addr = host, port
     server = wsgi.Server(addr, app)
-<<<<<<< HEAD
-    thread = threading.Thread(target=server.start)
-    thread.setDaemon(True)
-    thread.start()
     url = 'http://localhost:{port}/'.format(**locals())
-    yield locals()
-    # would prefer to stop server, but has errors
-    # server.stop()
-=======
     with server._run_in_thread() as thread:
         yield locals()
->>>>>>> 8524228a
 
 
 def test_connection_keepalive(simple_wsgi_server):
