"""Tests for TLS support."""

import functools
import json
import os
import ssl
import subprocess
import sys
import threading
import time
import traceback
import http.client

import OpenSSL.SSL
import pytest
import requests
import trustme

from .._compat import bton, ntob, ntou
from .._compat import IS_ABOVE_OPENSSL10, IS_CI, IS_PYPY
from .._compat import IS_LINUX, IS_MACOS, IS_WINDOWS
from ..server import HTTPServer, get_ssl_adapter_class
from ..testing import (
    ANY_INTERFACE_IPV4,
    ANY_INTERFACE_IPV6,
    EPHEMERAL_PORT,
    # get_server_client,
    _get_conn_data,
    _probe_ipv6_sock,
)
from ..wsgi import Gateway_10


IS_GITHUB_ACTIONS_WORKFLOW = bool(os.getenv('GITHUB_WORKFLOW'))
IS_WIN2016 = (
    IS_WINDOWS
    # pylint: disable=unsupported-membership-test
    and b'Microsoft Windows Server 2016 Datacenter' in subprocess.check_output(
        ('systeminfo',),
    )
)
IS_LIBRESSL_BACKEND = ssl.OPENSSL_VERSION.startswith('LibreSSL')
IS_PYOPENSSL_SSL_VERSION_1_0 = (
    OpenSSL.SSL.SSLeay_version(OpenSSL.SSL.SSLEAY_VERSION).
    startswith(b'OpenSSL 1.0.')
)
<<<<<<< HEAD
=======
PY27 = sys.version_info[:2] == (2, 7)
PY34 = sys.version_info[:2] == (3, 4)
PY3 = not six.PY2
PY310_PLUS = sys.version_info[:2] >= (3, 10)
>>>>>>> b7be66df


_stdlib_to_openssl_verify = {
    ssl.CERT_NONE: OpenSSL.SSL.VERIFY_NONE,
    ssl.CERT_OPTIONAL: OpenSSL.SSL.VERIFY_PEER,
    ssl.CERT_REQUIRED:
        OpenSSL.SSL.VERIFY_PEER + OpenSSL.SSL.VERIFY_FAIL_IF_NO_PEER_CERT,
}


fails_under_py3 = pytest.mark.xfail(
    reason='Fails under Python 3+',
)


fails_under_py3_in_pypy = pytest.mark.xfail(
    IS_PYPY,
    reason='Fails under PyPy3',
)


missing_ipv6 = pytest.mark.skipif(
    not _probe_ipv6_sock('::1'),
    reason=''
    'IPv6 is disabled '
    '(for example, under Travis CI '
    'which runs under GCE supporting only IPv4)',
)


class HelloWorldGateway(Gateway_10):
    """Gateway responding with Hello World to root URI."""

    def respond(self):
        """Respond with dummy content via HTTP."""
        req = self.req
        req_uri = bton(req.uri)
        if req_uri == '/':
            req.status = b'200 OK'
            req.ensure_headers_sent()
            req.write(b'Hello world!')
            return
        if req_uri == '/env':
            req.status = b'200 OK'
            req.ensure_headers_sent()
            env = self.get_environ()
            # drop files so that it can be json dumped
            env.pop('wsgi.errors')
            env.pop('wsgi.input')
            print(env)
            req.write(json.dumps(env).encode('utf-8'))
            return
        return super(HelloWorldGateway, self).respond()


def make_tls_http_server(bind_addr, ssl_adapter, request):
    """Create and start an HTTP server bound to ``bind_addr``."""
    httpserver = HTTPServer(
        bind_addr=bind_addr,
        gateway=HelloWorldGateway,
    )
    # httpserver.gateway = HelloWorldGateway
    httpserver.ssl_adapter = ssl_adapter

    threading.Thread(target=httpserver.safe_start).start()

    while not httpserver.ready:
        time.sleep(0.1)

    request.addfinalizer(httpserver.stop)

    return httpserver


@pytest.fixture
def tls_http_server(request):
    """Provision a server creator as a fixture."""
    return functools.partial(make_tls_http_server, request=request)


@pytest.fixture
def ca():
    """Provide a certificate authority via fixture."""
    return trustme.CA()


@pytest.fixture
def tls_ca_certificate_pem_path(ca):
    """Provide a certificate authority certificate file via fixture."""
    with ca.cert_pem.tempfile() as ca_cert_pem:
        yield ca_cert_pem


@pytest.fixture
def tls_certificate(ca):
    """Provide a leaf certificate via fixture."""
    interface, _host, _port = _get_conn_data(ANY_INTERFACE_IPV4)
    return ca.issue_cert(ntou(interface))


@pytest.fixture
def tls_certificate_chain_pem_path(tls_certificate):
    """Provide a certificate chain PEM file path via fixture."""
    with tls_certificate.private_key_and_cert_chain_pem.tempfile() as cert_pem:
        yield cert_pem


@pytest.fixture
def tls_certificate_private_key_pem_path(tls_certificate):
    """Provide a certificate private key PEM file path via fixture."""
    with tls_certificate.private_key_pem.tempfile() as cert_key_pem:
        yield cert_key_pem


def _thread_except_hook(exceptions, args):
    """Append uncaught exception ``args`` in threads to ``exceptions``."""
    if issubclass(args.exc_type, SystemExit):
        return
    # cannot store the exception, it references the thread's stack
    exceptions.append((
        args.exc_type,
        str(args.exc_value),
        ''.join(
            traceback.format_exception(
                args.exc_type, args.exc_value, args.exc_traceback,
            ),
        ),
    ))


@pytest.fixture
def thread_exceptions():
    """Provide a list of uncaught exceptions from threads via a fixture.

    Only catches exceptions on Python 3.8+.
    The list contains: ``(type, str(value), str(traceback))``
    """
    exceptions = []
    # Python 3.8+
    orig_hook = getattr(threading, 'excepthook', None)
    if orig_hook is not None:
        threading.excepthook = functools.partial(
            _thread_except_hook, exceptions,
        )
    try:
        yield exceptions
    finally:
        if orig_hook is not None:
            threading.excepthook = orig_hook


@pytest.mark.parametrize(
    'adapter_type',
    (
        'builtin',
        'pyopenssl',
    ),
)
def test_ssl_adapters(
    tls_http_server, adapter_type,
    tls_certificate,
    tls_certificate_chain_pem_path,
    tls_certificate_private_key_pem_path,
    tls_ca_certificate_pem_path,
):
    """Test ability to connect to server via HTTPS using adapters."""
    interface, _host, port = _get_conn_data(ANY_INTERFACE_IPV4)
    tls_adapter_cls = get_ssl_adapter_class(name=adapter_type)
    tls_adapter = tls_adapter_cls(
        tls_certificate_chain_pem_path, tls_certificate_private_key_pem_path,
    )
    if adapter_type == 'pyopenssl':
        tls_adapter.context = tls_adapter.get_context()

    tls_certificate.configure_cert(tls_adapter.context)

    tlshttpserver = tls_http_server((interface, port), tls_adapter)

    # testclient = get_server_client(tlshttpserver)
    # testclient.get('/')

    interface, _host, port = _get_conn_data(
        tlshttpserver.bind_addr,
    )

    resp = requests.get(
        'https://{host!s}:{port!s}/'.format(host=interface, port=port),
        verify=tls_ca_certificate_pem_path,
    )

    assert resp.status_code == 200
    assert resp.text == 'Hello world!'


@pytest.mark.parametrize(  # noqa: C901  # FIXME
    'adapter_type',
    (
        'builtin',
        'pyopenssl',
    ),
)
@pytest.mark.parametrize(
    ('is_trusted_cert', 'tls_client_identity'),
    (
        (True, 'localhost'), (True, '127.0.0.1'),
        (True, '*.localhost'), (True, 'not_localhost'),
        (False, 'localhost'),
    ),
)
@pytest.mark.parametrize(
    'tls_verify_mode',
    (
        ssl.CERT_NONE,  # server shouldn't validate client cert
        ssl.CERT_OPTIONAL,  # same as CERT_REQUIRED in client mode, don't use
        ssl.CERT_REQUIRED,  # server should validate if client cert CA is OK
    ),
)
@pytest.mark.xfail(
    IS_PYPY and IS_CI,
    reason='Fails under PyPy in CI for unknown reason',
    strict=False,
)
def test_tls_client_auth(  # noqa: C901, WPS213  # FIXME
    # FIXME: remove twisted logic, separate tests
    mocker,
    tls_http_server, adapter_type,
    ca,
    tls_certificate,
    tls_certificate_chain_pem_path,
    tls_certificate_private_key_pem_path,
    tls_ca_certificate_pem_path,
    is_trusted_cert, tls_client_identity,
    tls_verify_mode,
):
    """Verify that client TLS certificate auth works correctly."""
    test_cert_rejection = (
        tls_verify_mode != ssl.CERT_NONE
        and not is_trusted_cert
    )
    interface, _host, port = _get_conn_data(ANY_INTERFACE_IPV4)

    client_cert_root_ca = ca if is_trusted_cert else trustme.CA()
    with mocker.mock_module.patch(
        'idna.core.ulabel',
        return_value=ntob(tls_client_identity),
    ):
        client_cert = client_cert_root_ca.issue_cert(
            ntou(tls_client_identity),
        )
        del client_cert_root_ca

    with client_cert.private_key_and_cert_chain_pem.tempfile() as cl_pem:
        tls_adapter_cls = get_ssl_adapter_class(name=adapter_type)
        tls_adapter = tls_adapter_cls(
            tls_certificate_chain_pem_path,
            tls_certificate_private_key_pem_path,
        )
        if adapter_type == 'pyopenssl':
            tls_adapter.context = tls_adapter.get_context()
            tls_adapter.context.set_verify(
                _stdlib_to_openssl_verify[tls_verify_mode],
                lambda conn, cert, errno, depth, preverify_ok: preverify_ok,
            )
        else:
            tls_adapter.context.verify_mode = tls_verify_mode

        ca.configure_trust(tls_adapter.context)
        tls_certificate.configure_cert(tls_adapter.context)

        tlshttpserver = tls_http_server((interface, port), tls_adapter)

        interface, _host, port = _get_conn_data(tlshttpserver.bind_addr)

        make_https_request = functools.partial(
            requests.get,
            'https://{host!s}:{port!s}/'.format(host=interface, port=port),

            # Server TLS certificate verification:
            verify=tls_ca_certificate_pem_path,

            # Client TLS certificate verification:
            cert=cl_pem,
        )

        if not test_cert_rejection:
            resp = make_https_request()
            is_req_successful = resp.status_code == 200
            if (
                    not is_req_successful
                    and IS_PYOPENSSL_SSL_VERSION_1_0
                    and adapter_type == 'builtin'
                    and tls_verify_mode == ssl.CERT_REQUIRED
                    and tls_client_identity == 'localhost'
                    and is_trusted_cert
            ):
                pytest.xfail(
                    'OpenSSL 1.0 has problems with verifying client certs',
                )
            assert is_req_successful
            assert resp.text == 'Hello world!'
            resp.close()
            return

        # xfail some flaky tests
        # https://github.com/cherrypy/cheroot/issues/237
        issue_237 = (
            IS_MACOS
            and adapter_type == 'builtin'
            and tls_verify_mode != ssl.CERT_NONE
        )
        if issue_237:
            pytest.xfail('Test sometimes fails')

        expected_ssl_errors = requests.exceptions.SSLError,
        if IS_WINDOWS or IS_GITHUB_ACTIONS_WORKFLOW:
            expected_ssl_errors += requests.exceptions.ConnectionError,
        with pytest.raises(expected_ssl_errors) as ssl_err:
            make_https_request().close()

        try:
            err_text = ssl_err.value.args[0].reason.args[0].args[0]
        except AttributeError:
            if IS_WINDOWS or IS_GITHUB_ACTIONS_WORKFLOW:
                err_text = str(ssl_err.value)
            else:
                raise

        if isinstance(err_text, int):
            err_text = str(ssl_err.value)

        expected_substrings = (
            'sslv3 alert bad certificate' if IS_LIBRESSL_BACKEND
            else 'tlsv1 alert unknown ca',
        )
        if IS_MACOS and IS_PYPY and adapter_type == 'pyopenssl':
            expected_substrings = ('tlsv1 alert unknown ca',)
        if (
                tls_verify_mode in (
                    ssl.CERT_REQUIRED,
                    ssl.CERT_OPTIONAL,
                )
                and not is_trusted_cert
                and tls_client_identity == 'localhost'
        ):
            expected_substrings += (
                'bad handshake: '
                "SysCallError(10054, 'WSAECONNRESET')",
                "('Connection aborted.', "
                'OSError("(10054, \'WSAECONNRESET\')"))',
                "('Connection aborted.', "
                'OSError("(10054, \'WSAECONNRESET\')",))',
                "('Connection aborted.', "
                'error("(10054, \'WSAECONNRESET\')",))',
                "('Connection aborted.', "
                'ConnectionResetError(10054, '
                "'An existing connection was forcibly closed "
                "by the remote host', None, 10054, None))",
                "('Connection aborted.', "
                'error(10054, '
                "'An existing connection was forcibly closed "
                "by the remote host'))",
            ) if IS_WINDOWS else (
                "('Connection aborted.', "
                'OSError("(104, \'ECONNRESET\')"))',
                "('Connection aborted.', "
                'OSError("(104, \'ECONNRESET\')",))',
                "('Connection aborted.', "
                'error("(104, \'ECONNRESET\')",))',
                "('Connection aborted.', "
                "ConnectionResetError(104, 'Connection reset by peer'))",
                "('Connection aborted.', "
                "error(104, 'Connection reset by peer'))",
            ) if (
                IS_GITHUB_ACTIONS_WORKFLOW
                and IS_LINUX
            ) else (
                "('Connection aborted.', "
                "BrokenPipeError(32, 'Broken pipe'))",
            )

        if PY310_PLUS:
            # FIXME: Figure out what's happening and correct the problem
            expected_substrings += (
                'SSLError(SSLEOFError(8, '
                "'EOF occurred in violation of protocol (_ssl.c:",
            )
        if IS_GITHUB_ACTIONS_WORKFLOW and IS_WINDOWS and PY310_PLUS:
            expected_substrings += (
                "('Connection aborted.', "
                'RemoteDisconnected('
                "'Remote end closed connection without response'))",
            )

        assert any(e in err_text for e in expected_substrings)


@pytest.mark.parametrize(  # noqa: C901  # FIXME
    'adapter_type',
    (
        pytest.param(
            'builtin',
            marks=pytest.mark.xfail(
                IS_GITHUB_ACTIONS_WORKFLOW and IS_MACOS and PY310_PLUS,
                reason='Unclosed TLS resource warnings happen on macOS '
                'under Python 3.10',
                strict=False,
            ),
        ),
        'pyopenssl',
    ),
)
@pytest.mark.parametrize(
    ('tls_verify_mode', 'use_client_cert'),
    (
        (ssl.CERT_NONE, False),
        (ssl.CERT_NONE, True),
        (ssl.CERT_OPTIONAL, False),
        (ssl.CERT_OPTIONAL, True),
        (ssl.CERT_REQUIRED, True),
    ),
)
def test_ssl_env(  # noqa: C901  # FIXME
        thread_exceptions,
        recwarn,
        mocker,
        tls_http_server, adapter_type,
        ca, tls_verify_mode, tls_certificate,
        tls_certificate_chain_pem_path,
        tls_certificate_private_key_pem_path,
        tls_ca_certificate_pem_path,
        use_client_cert,
):
    """Test the SSL environment generated by the SSL adapters."""
    interface, _host, port = _get_conn_data(ANY_INTERFACE_IPV4)

    with mocker.mock_module.patch(
        'idna.core.ulabel',
        return_value=ntob('127.0.0.1'),
    ):
        client_cert = ca.issue_cert(ntou('127.0.0.1'))

    with client_cert.private_key_and_cert_chain_pem.tempfile() as cl_pem:
        tls_adapter_cls = get_ssl_adapter_class(name=adapter_type)
        tls_adapter = tls_adapter_cls(
            tls_certificate_chain_pem_path,
            tls_certificate_private_key_pem_path,
        )
        if adapter_type == 'pyopenssl':
            tls_adapter.context = tls_adapter.get_context()
            tls_adapter.context.set_verify(
                _stdlib_to_openssl_verify[tls_verify_mode],
                lambda conn, cert, errno, depth, preverify_ok: preverify_ok,
            )
        else:
            tls_adapter.context.verify_mode = tls_verify_mode

        ca.configure_trust(tls_adapter.context)
        tls_certificate.configure_cert(tls_adapter.context)

        tlswsgiserver = tls_http_server((interface, port), tls_adapter)

        interface, _host, port = _get_conn_data(tlswsgiserver.bind_addr)

        resp = requests.get(
            'https://' + interface + ':' + str(port) + '/env',
            verify=tls_ca_certificate_pem_path,
            cert=cl_pem if use_client_cert else None,
        )

        env = json.loads(resp.content.decode('utf-8'))

        # hard coded env
        assert env['wsgi.url_scheme'] == 'https'
        assert env['HTTPS'] == 'on'

        # ensure these are present
        for key in {'SSL_VERSION_INTERFACE', 'SSL_VERSION_LIBRARY'}:
            assert key in env

        # pyOpenSSL generates the env before the handshake completes
        if adapter_type == 'pyopenssl':
            return

        for key in {'SSL_PROTOCOL', 'SSL_CIPHER'}:
            assert key in env

        # client certificate env
        if tls_verify_mode == ssl.CERT_NONE or not use_client_cert:
            assert env['SSL_CLIENT_VERIFY'] == 'NONE'
        else:
            assert env['SSL_CLIENT_VERIFY'] == 'SUCCESS'

            with open(cl_pem, 'rt') as f:
                assert env['SSL_CLIENT_CERT'] in f.read()

            for key in {
                'SSL_CLIENT_M_VERSION', 'SSL_CLIENT_M_SERIAL',
                'SSL_CLIENT_I_DN', 'SSL_CLIENT_S_DN',
            }:
                assert key in env

    # builtin ssl environment generation may use a loopback socket
    # ensure no ResourceWarning was raised during the test
    # NOTE: python 2.7 does not emit ResourceWarning for ssl sockets
    if IS_PYPY:
        # NOTE: PyPy doesn't have ResourceWarning
        # Ref: https://doc.pypy.org/en/latest/cpython_differences.html
        return
    for warn in recwarn:
        if not issubclass(warn.category, ResourceWarning):
            continue

        # the tests can sporadically generate resource warnings
        # due to timing issues
        # all of these sporadic warnings appear to be about socket.socket
        # and have been observed to come from requests connection pool
        msg = str(warn.message)
        if 'socket.socket' in msg:
            pytest.xfail(
                '\n'.join((
                    'Sometimes this test fails due to '
                    'a socket.socket ResourceWarning:',
                    msg,
                )),
            )
        pytest.fail(msg)

    # to perform the ssl handshake over that loopback socket,
    # the builtin ssl environment generation uses a thread
    for _, _, trace in thread_exceptions:
        print(trace, file=sys.stderr)
    assert not thread_exceptions, ': '.join((
        thread_exceptions[0][0].__name__,
        thread_exceptions[0][1],
    ))


@pytest.mark.parametrize(
    'ip_addr',
    (
        ANY_INTERFACE_IPV4,
        ANY_INTERFACE_IPV6,
    ),
)
def test_https_over_http_error(http_server, ip_addr):
    """Ensure that connecting over HTTPS to HTTP port is handled."""
    httpserver = http_server.send((ip_addr, EPHEMERAL_PORT))
    interface, _host, port = _get_conn_data(httpserver.bind_addr)
    with pytest.raises(ssl.SSLError) as ssl_err:
        http.client.HTTPSConnection(
            '{interface}:{port}'.format(
                interface=interface,
                port=port,
            ),
        ).request('GET', '/')
    expected_substring = (
        'wrong version number' if IS_ABOVE_OPENSSL10
        else 'unknown protocol'
    )
    assert expected_substring in ssl_err.value.args[-1]


http_over_https_error_builtin_marks = []
if IS_WINDOWS and six.PY2:
    http_over_https_error_builtin_marks.append(
        pytest.mark.flaky(reruns=5, reruns_delay=2),
    )


@pytest.mark.parametrize(
    'adapter_type',
    (
<<<<<<< HEAD
        'builtin',
=======
        pytest.param(
            'builtin',
            marks=http_over_https_error_builtin_marks,
        ),
>>>>>>> b7be66df
        'pyopenssl',
    ),
)
@pytest.mark.parametrize(
    'ip_addr',
    (
        ANY_INTERFACE_IPV4,
        pytest.param(ANY_INTERFACE_IPV6, marks=missing_ipv6),
    ),
)
@pytest.mark.flaky(reruns=3, reruns_delay=2)
def test_http_over_https_error(
    tls_http_server, adapter_type,
    ca, ip_addr,
    tls_certificate,
    tls_certificate_chain_pem_path,
    tls_certificate_private_key_pem_path,
):
    """Ensure that connecting over HTTP to HTTPS port is handled."""
    # disable some flaky tests
    # https://github.com/cherrypy/cheroot/issues/225
    issue_225 = (
        IS_MACOS
        and adapter_type == 'builtin'
    )
    if issue_225:
        pytest.xfail('Test fails in Travis-CI')

    tls_adapter_cls = get_ssl_adapter_class(name=adapter_type)
    tls_adapter = tls_adapter_cls(
        tls_certificate_chain_pem_path, tls_certificate_private_key_pem_path,
    )
    if adapter_type == 'pyopenssl':
        tls_adapter.context = tls_adapter.get_context()

    tls_certificate.configure_cert(tls_adapter.context)

    interface, _host, port = _get_conn_data(ip_addr)
    tlshttpserver = tls_http_server((interface, port), tls_adapter)

    interface, _host, port = _get_conn_data(
        tlshttpserver.bind_addr,
    )

    fqdn = interface
    if ip_addr is ANY_INTERFACE_IPV6:
        fqdn = '[{fqdn}]'.format(**locals())

    expect_fallback_response_over_plain_http = (
        (
            adapter_type == 'pyopenssl'
        )
    )
    if expect_fallback_response_over_plain_http:
        resp = requests.get(
            'http://{host!s}:{port!s}/'.format(host=fqdn, port=port),
        )
        assert resp.status_code == 400
        assert resp.text == (
            'The client sent a plain HTTP request, '
            'but this server only speaks HTTPS on this port.'
        )
        return

    with pytest.raises(requests.exceptions.ConnectionError) as ssl_err:
        requests.get(  # FIXME: make stdlib ssl behave like PyOpenSSL
            'http://{host!s}:{port!s}/'.format(host=fqdn, port=port),
        )

    if IS_LINUX:
        expected_error_code, expected_error_text = (
            104, 'Connection reset by peer',
        )
    if IS_MACOS:
        expected_error_code, expected_error_text = (
            54, 'Connection reset by peer',
        )
    if IS_WINDOWS:
        expected_error_code, expected_error_text = (
            10054,
            'An existing connection was forcibly closed by the remote host',
        )

    underlying_error = ssl_err.value.args[0].args[-1]
    err_text = str(underlying_error)
    assert underlying_error.errno == expected_error_code, (
        'The underlying error is {underlying_error!r}'.
        format(**locals())
    )
    assert expected_error_text in err_text<|MERGE_RESOLUTION|>--- conflicted
+++ resolved
@@ -44,13 +44,7 @@
     OpenSSL.SSL.SSLeay_version(OpenSSL.SSL.SSLEAY_VERSION).
     startswith(b'OpenSSL 1.0.')
 )
-<<<<<<< HEAD
-=======
-PY27 = sys.version_info[:2] == (2, 7)
-PY34 = sys.version_info[:2] == (3, 4)
-PY3 = not six.PY2
 PY310_PLUS = sys.version_info[:2] >= (3, 10)
->>>>>>> b7be66df
 
 
 _stdlib_to_openssl_verify = {
@@ -623,14 +617,7 @@
 @pytest.mark.parametrize(
     'adapter_type',
     (
-<<<<<<< HEAD
         'builtin',
-=======
-        pytest.param(
-            'builtin',
-            marks=http_over_https_error_builtin_marks,
-        ),
->>>>>>> b7be66df
         'pyopenssl',
     ),
 )
