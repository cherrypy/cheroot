"""Utilities to manage open connections."""

from __future__ import absolute_import, division, print_function
__metaclass__ = type

import collections
import io
import os
import socket
import time
import threading

from . import errors
from ._compat import selectors
from ._compat import suppress
from .makefile import MakeFile

import six

try:
    import fcntl
except ImportError:
    try:
        from ctypes import windll, WinError
        import ctypes.wintypes
        _SetHandleInformation = windll.kernel32.SetHandleInformation
        _SetHandleInformation.argtypes = [
            ctypes.wintypes.HANDLE,
            ctypes.wintypes.DWORD,
            ctypes.wintypes.DWORD,
        ]
        _SetHandleInformation.restype = ctypes.wintypes.BOOL
    except ImportError:
        def prevent_socket_inheritance(sock):
            """Stub inheritance prevention.

            Dummy function, since neither fcntl nor ctypes are available.
            """
            pass
    else:
        def prevent_socket_inheritance(sock):
            """Mark the given socket fd as non-inheritable (Windows)."""
            if not _SetHandleInformation(sock.fileno(), 1, 0):
                raise WinError()
else:
    def prevent_socket_inheritance(sock):
        """Mark the given socket fd as non-inheritable (POSIX)."""
        fd = sock.fileno()
        old_flags = fcntl.fcntl(fd, fcntl.F_GETFD)
        fcntl.fcntl(fd, fcntl.F_SETFD, old_flags | fcntl.FD_CLOEXEC)


class _SelectorManager:
    """Private wrapper of a selectors.DefaultSelector instance.

    Manage an external set of the keys that can be copied to be
    safely iterated, in addition it implements some convenient
    wrappers given the use that we have in the
    ``ConnectionManager`` class  of the ``DefaultSelector`` instance.

    The locking mechanism in this class is not strictly required
    (if we make sure we don't register/unregister any fd concurrently
    from a copy of the internal keys), but currently is the most
    stable approach.
    """

    def __init__(self):
        self._selector = selectors.DefaultSelector()
        self._selector_keys = set([])
        # The use of the lock shouldn't be necessary...
        # but in practice it is.
        #
        # TODO: make sure we have a good understanding on how the
        # Selectors instances are meant to be managed in a
        # threaded context.
        #
        # Without the lock the tests start to fail of retring to
        # delete the same key. This could be the case if two
        # threads having differents copies of the keys tries to
        # unregister the same key.
        self._register_lock = threading.Lock()

    def __len__(self):
        return len(self._selector_keys)

    def __iter__(self):
        """Return an interator over a copy of the active SelectorKeys.

        Specifically we use a copy to be able to freely use
        `register` and `unregister` while iterating over the keys.

        The underlying Selectors instance doesn't provide a public
        mapping that can be copied without iterating all over
        the values because it implements the Mapping interface from two
        underlying dicts.
        """
        with self._register_lock:
            keys = self._selector_keys.copy()
        return iter(keys)

    @property
    def connections(self):
        # no need to lock, self.__iter__ already does that
        # before the copy
        return (sk.data for sk in self)

    def register(self, fileobj, events, data=None):
        with self._register_lock:
            key = self._selector.register(fileobj, events, data)
            self._selector_keys.add(key)

    def unregister(self, fileobj):
        with self._register_lock:
            key = self._selector.unregister(fileobj)
            self._selector_keys.remove(key)

    def select(self, timeout=None):
        """Return a list of the connections with events in the form:
        (connection, socket_file_descriptor)
        """
        return [
            (key.data, key.fd)
            for key, _ in self._selector.select(timeout=timeout)
        ]

    def close(self):
        self._selector.close()


class ConnectionManager:
    """Class which manages HTTPConnection objects.

    This is for connections which are being kept-alive for follow-up requests.
    """

    def __init__(self, server):
        """Initialize ConnectionManager object.

        Args:
            server (cheroot.server.HTTPServer): web server object
                that uses this ConnectionManager instance.
        """
        self.server = server
        self._readable_conns = collections.deque()
        self._selector_mgr = _SelectorManager()
        self._selector_mgr.register(
            server.socket.fileno(),
            selectors.EVENT_READ,
            data=server
        )

    def put(self, conn):
        """Put idle connection into the ConnectionManager to be managed.

        Args:
            conn (cheroot.server.HTTPConnection): HTTP connection
                to be managed.
        """
        conn.last_used = time.time()
        # if this conn doesn't have any more data waiting to be read,
        # register it with the selector.
        if conn.rfile.has_data():
            self._readable_conns.append(conn)
        else:
            self._selector_mgr.register(
                conn.socket.fileno(), selectors.EVENT_READ, data=conn,
            )

    def expire(self):
        """Expire least recently used connections.

        This happens if there are either too many open connections, or if the
        connections have been timed out.

        This should be called periodically.
        """
        # find any connections still registered with the selector
        # that have not been active recently enough.
        threshold = time.time() - self.server.timeout
        for (_, sock_fd, _, conn) in self._selector_mgr:
            if conn is not self.server and conn.last_used < threshold:
                self._selector_mgr.unregister(sock_fd)
                conn.close()

    def get_conn(self):  # noqa: C901  # FIXME
        """Return a HTTPConnection object which is ready to be handled.

        A connection returned by this method should be ready for a worker
        to handle it. If there are no connections ready, None will be
        returned.

        Any connection returned by this method will need to be `put`
        back if it should be examined again for another request.

        Returns:
            cheroot.server.HTTPConnection instance, or None.

        """
        # return a readable connection if any exist
        with suppress(IndexError):
            return self._readable_conns.popleft()

        # Will require a select call.
        try:
            # The timeout value impacts performance and should be carefully
            # chosen. Ref:
            # github.com/cherrypy/cheroot/issues/305#issuecomment-663985165
            conn_ready_list = self._selector_mgr.select(timeout=0.01)
        except OSError:
            # Mark any connection which no longer appears valid
            for (_, sock_fd, _, conn) in self._selector_mgr:
                # If the server socket is invalid, we'll just ignore it and
                # wait to be shutdown.
                if conn is self.server:
                    continue

                try:
                    os.fstat(sock_fd)
                except OSError:
<<<<<<< HEAD
                    # Unregister and close all the invalid connections.
                    self._selector_mgr.unregister(sock_fd)
=======
                    invalid_entries.append((key.fd, key.data))

            for sock_fd, conn in invalid_entries:
                self._selector.unregister(sock_fd)
                # One of the reason on why a socket could cause an error
                # is that the socket is already closed, ignore the
                # socket error if we try to close it at this point.
                # This is equivalent to OSError in Py3
                with suppress(socket.error):
>>>>>>> b8d0865c
                    conn.close()

            # Wait for the next tick to occur.
            return None

        for (conn, sock_fd) in conn_ready_list:
            if conn is self.server:
                # New connection
                return self._from_server_socket(self.server.socket)

            # unregister connection from the selector until the server
            # has read from it and returned it via put()
            self._selector_mgr.unregister(sock_fd)
            self._readable_conns.append(conn)

        try:
            return self._readable_conns.popleft()
        except IndexError:
            return None

    def _from_server_socket(self, server_socket):  # noqa: C901  # FIXME
        try:
            s, addr = server_socket.accept()
            if self.server.stats['Enabled']:
                self.server.stats['Accepts'] += 1
            prevent_socket_inheritance(s)
            if hasattr(s, 'settimeout'):
                s.settimeout(self.server.timeout)

            mf = MakeFile
            ssl_env = {}
            # if ssl cert and key are set, we try to be a secure HTTP server
            if self.server.ssl_adapter is not None:
                try:
                    s, ssl_env = self.server.ssl_adapter.wrap(s)
                except errors.NoSSLError:
                    msg = (
                        'The client sent a plain HTTP request, but '
                        'this server only speaks HTTPS on this port.'
                    )
                    buf = [
                        '%s 400 Bad Request\r\n' % self.server.protocol,
                        'Content-Length: %s\r\n' % len(msg),
                        'Content-Type: text/plain\r\n\r\n',
                        msg,
                    ]

                    sock_to_make = s if not six.PY2 else s._sock
                    wfile = mf(sock_to_make, 'wb', io.DEFAULT_BUFFER_SIZE)
                    try:
                        wfile.write(''.join(buf).encode('ISO-8859-1'))
                    except socket.error as ex:
                        if ex.args[0] not in errors.socket_errors_to_ignore:
                            raise
                    return
                if not s:
                    return
                mf = self.server.ssl_adapter.makefile
                # Re-apply our timeout since we may have a new socket object
                if hasattr(s, 'settimeout'):
                    s.settimeout(self.server.timeout)

            conn = self.server.ConnectionClass(self.server, s, mf)

            if not isinstance(
                    self.server.bind_addr,
                    (six.text_type, six.binary_type),
            ):
                # optional values
                # Until we do DNS lookups, omit REMOTE_HOST
                if addr is None:  # sometimes this can happen
                    # figure out if AF_INET or AF_INET6.
                    if len(s.getsockname()) == 2:
                        # AF_INET
                        addr = ('0.0.0.0', 0)
                    else:
                        # AF_INET6
                        addr = ('::', 0)
                conn.remote_addr = addr[0]
                conn.remote_port = addr[1]

            conn.ssl_env = ssl_env
            return conn

        except socket.timeout:
            # The only reason for the timeout in start() is so we can
            # notice keyboard interrupts on Win32, which don't interrupt
            # accept() by default
            return
        except socket.error as ex:
            if self.server.stats['Enabled']:
                self.server.stats['Socket Errors'] += 1
            if ex.args[0] in errors.socket_error_eintr:
                # I *think* this is right. EINTR should occur when a signal
                # is received during the accept() call; all docs say retry
                # the call, and I *think* I'm reading it right that Python
                # will then go ahead and poll for and handle the signal
                # elsewhere. See
                # https://github.com/cherrypy/cherrypy/issues/707.
                return
            if ex.args[0] in errors.socket_errors_nonblocking:
                # Just try again. See
                # https://github.com/cherrypy/cherrypy/issues/479.
                return
            if ex.args[0] in errors.socket_errors_to_ignore:
                # Our socket was closed.
                # See https://github.com/cherrypy/cherrypy/issues/686.
                return
            raise

    def close(self):
        """Close all monitored connections."""
        for conn in self._readable_conns:
            conn.close()
        self._readable_conns.clear()
        for conn in self._selector_mgr.connections:
            # Server closes its own socket.
            if conn is not self.server:
                conn.socket.close()

        self._selector_mgr.close()

    @property
    def _num_connections(self):
        """Return the current number of connections.

        Includes any in the readable list or registered with the selector,
        minus one for the server socket, which is always registered
        with the selector.
        """
        return len(self._readable_conns) + len(self._selector_mgr) - 1

    @property
    def can_add_keepalive_connection(self):
        """Flag whether it is allowed to add a new keep-alive connection."""
        ka_limit = self.server.keep_alive_conn_limit
        return ka_limit is None or self._num_connections < ka_limit<|MERGE_RESOLUTION|>--- conflicted
+++ resolved
@@ -67,17 +67,6 @@
     def __init__(self):
         self._selector = selectors.DefaultSelector()
         self._selector_keys = set([])
-        # The use of the lock shouldn't be necessary...
-        # but in practice it is.
-        #
-        # TODO: make sure we have a good understanding on how the
-        # Selectors instances are meant to be managed in a
-        # threaded context.
-        #
-        # Without the lock the tests start to fail of retring to
-        # delete the same key. This could be the case if two
-        # threads having differents copies of the keys tries to
-        # unregister the same key.
         self._register_lock = threading.Lock()
 
     def __len__(self):
@@ -94,9 +83,7 @@
         the values because it implements the Mapping interface from two
         underlying dicts.
         """
-        with self._register_lock:
-            keys = self._selector_keys.copy()
-        return iter(keys)
+        return iter(self._selector_keys.copy())
 
     @property
     def connections(self):
@@ -217,21 +204,14 @@
                 try:
                     os.fstat(sock_fd)
                 except OSError:
-<<<<<<< HEAD
                     # Unregister and close all the invalid connections.
                     self._selector_mgr.unregister(sock_fd)
-=======
-                    invalid_entries.append((key.fd, key.data))
-
-            for sock_fd, conn in invalid_entries:
-                self._selector.unregister(sock_fd)
-                # One of the reason on why a socket could cause an error
-                # is that the socket is already closed, ignore the
-                # socket error if we try to close it at this point.
-                # This is equivalent to OSError in Py3
-                with suppress(socket.error):
->>>>>>> b8d0865c
-                    conn.close()
+                    # One of the reason on why a socket could cause an error
+                    # is that the socket is already closed, ignore the
+                    # socket error if we try to close it at this point.
+                    # This is equivalent to OSError in Py3
+                    with suppress(socket.error):
+                        conn.close()
 
             # Wait for the next tick to occur.
             return None
