"""Utilities to manage open connections."""

import io
import os
import socket
import threading
import time
import selectors
from contextlib import suppress

from . import errors
<<<<<<< HEAD
=======
from ._compat import selectors
from ._compat import suppress
from ._compat import IS_WINDOWS
>>>>>>> b7be66df
from .makefile import MakeFile

try:
    import fcntl
except ImportError:
    try:
        from ctypes import windll, WinError
        import ctypes.wintypes
        _SetHandleInformation = windll.kernel32.SetHandleInformation
        _SetHandleInformation.argtypes = [
            ctypes.wintypes.HANDLE,
            ctypes.wintypes.DWORD,
            ctypes.wintypes.DWORD,
        ]
        _SetHandleInformation.restype = ctypes.wintypes.BOOL
    except ImportError:
        def prevent_socket_inheritance(sock):
            """Stub inheritance prevention.

            Dummy function, since neither fcntl nor ctypes are available.
            """
            pass
    else:
        def prevent_socket_inheritance(sock):
            """Mark the given socket fd as non-inheritable (Windows)."""
            if not _SetHandleInformation(sock.fileno(), 1, 0):
                raise WinError()
else:
    def prevent_socket_inheritance(sock):
        """Mark the given socket fd as non-inheritable (POSIX)."""
        fd = sock.fileno()
        old_flags = fcntl.fcntl(fd, fcntl.F_GETFD)
        fcntl.fcntl(fd, fcntl.F_SETFD, old_flags | fcntl.FD_CLOEXEC)


class _ThreadsafeSelector:
    """Thread-safe wrapper around a DefaultSelector.

    There are 2 thread contexts in which it may be accessed:
      * the selector thread
      * one of the worker threads in workers/threadpool.py

    The expected read/write patterns are:
      * :py:func:`~iter`: selector thread
      * :py:meth:`register`: selector thread and threadpool,
        via :py:meth:`~cheroot.workers.threadpool.ThreadPool.put`
      * :py:meth:`unregister`: selector thread only

    Notably, this means :py:class:`_ThreadsafeSelector` never needs to worry
    that connections will be removed behind its back.

    The lock is held when iterating or modifying the selector but is not
    required when :py:meth:`select()ing <selectors.BaseSelector.select>` on it.
    """

    def __init__(self):
        self._selector = selectors.DefaultSelector()
        self._lock = threading.Lock()

    def __len__(self):
        with self._lock:
            return len(self._selector.get_map() or {})

    @property
    def connections(self):
        """Retrieve connections registered with the selector."""
        with self._lock:
            mapping = self._selector.get_map() or {}
            for _, (_, sock_fd, _, conn) in mapping.items():
                yield (sock_fd, conn)

    def register(self, fileobj, events, data=None):
        """Register ``fileobj`` with the selector."""
        with self._lock:
            return self._selector.register(fileobj, events, data)

    def unregister(self, fileobj):
        """Unregister ``fileobj`` from the selector."""
        with self._lock:
            return self._selector.unregister(fileobj)

    def select(self, timeout=None):
        """Return socket fd and data pairs from selectors.select call.

        Returns entries ready to read in the form:
            (socket_file_descriptor, connection)
        """
        return (
            (key.fd, key.data)
            for key, _ in self._selector.select(timeout=timeout)
        )

    def close(self):
        """Close the selector."""
        with self._lock:
            self._selector.close()


class ConnectionManager:
    """Class which manages HTTPConnection objects.

    This is for connections which are being kept-alive for follow-up requests.
    """

    def __init__(self, server):
        """Initialize ConnectionManager object.

        Args:
            server (cheroot.server.HTTPServer): web server object
                that uses this ConnectionManager instance.
        """
        self._serving = False
        self._stop_requested = False

        self.server = server
        self._selector = _ThreadsafeSelector()

        self._selector.register(
            server.socket.fileno(),
            selectors.EVENT_READ, data=server,
        )

    def put(self, conn):
        """Put idle connection into the ConnectionManager to be managed.

        :param conn: HTTP connection to be managed
        :type conn: cheroot.server.HTTPConnection
        """
        conn.last_used = time.time()
        # if this conn doesn't have any more data waiting to be read,
        # register it with the selector.
        if conn.rfile.has_data():
            self.server.process_conn(conn)
        else:
            self._selector.register(
                conn.socket.fileno(), selectors.EVENT_READ, data=conn,
            )

    def _expire(self, threshold):
        r"""Expire least recently used connections.

        :param threshold: Connections that have not been used within this \
                          duration (in seconds), are considered expired and \
                          are closed and removed.
        :type threshold: float

        This should be called periodically.
        """
        # find any connections still registered with the selector
        # that have not been active recently enough.
        timed_out_connections = [
            (sock_fd, conn)
            for (sock_fd, conn) in self._selector.connections
            if conn != self.server and conn.last_used < threshold
        ]
        for sock_fd, conn in timed_out_connections:
            self._selector.unregister(sock_fd)
            conn.close()

    def stop(self):
        """Stop the selector loop in run() synchronously.

        May take up to half a second.
        """
        self._stop_requested = True
        while self._serving:
            time.sleep(0.01)

    def run(self, expiration_interval):
        """Run the connections selector indefinitely.

        Args:
            expiration_interval (float): Interval, in seconds, at which
                connections will be checked for expiration.

        Connections that are ready to process are submitted via
        self.server.process_conn()

        Connections submitted for processing must be `put()`
        back if they should be examined again for another request.

        Can be shut down by calling `stop()`.
        """
        self._serving = True
        try:
            self._run(expiration_interval)
        finally:
            self._serving = False

    def _run(self, expiration_interval):
        r"""Run connection handler loop until stop was requested.

        :param expiration_interval: Interval, in seconds, at which \
                                    connections will be checked for \
                                    expiration.
        :type expiration_interval: float

        Use ``expiration_interval`` as ``select()`` timeout
        to assure expired connections are closed in time.

        On Windows cap the timeout to 0.05 seconds
        as ``select()`` does not return when a socket is ready.
        """
        last_expiration_check = time.time()
        if IS_WINDOWS:
            # 0.05 seconds are used as an empirically obtained balance between
            # max connection delay and idle system load. Benchmarks show a
            # mean processing time per connection of ~0.03 seconds on Linux
            # and with 0.01 seconds timeout on Windows:
            # https://github.com/cherrypy/cheroot/pull/352
            # While this highly depends on system and hardware, 0.05 seconds
            # max delay should hence usually not significantly increase the
            # mean time/delay per connection, but significantly reduce idle
            # system load by reducing socket loops to 1/5 with 0.01 seconds.
            select_timeout = min(expiration_interval, 0.05)
        else:
            select_timeout = expiration_interval

        while not self._stop_requested:
            try:
                active_list = self._selector.select(timeout=select_timeout)
            except OSError:
                self._remove_invalid_sockets()
                continue

            for (sock_fd, conn) in active_list:
                if conn is self.server:
                    # New connection
                    new_conn = self._from_server_socket(self.server.socket)
                    if new_conn is not None:
                        self.server.process_conn(new_conn)
                else:
                    # unregister connection from the selector until the server
                    # has read from it and returned it via put()
                    self._selector.unregister(sock_fd)
                    self.server.process_conn(conn)

            now = time.time()
            if (now - last_expiration_check) > expiration_interval:
                self._expire(threshold=now - self.server.timeout)
                last_expiration_check = now

    def _remove_invalid_sockets(self):
        """Clean up the resources of any broken connections.

        This method attempts to detect any connections in an invalid state,
        unregisters them from the selector and closes the file descriptors of
        the corresponding network sockets where possible.
        """
        invalid_conns = []
        for sock_fd, conn in self._selector.connections:
            if conn is self.server:
                continue

            try:
                os.fstat(sock_fd)
            except OSError:
                invalid_conns.append((sock_fd, conn))

        for sock_fd, conn in invalid_conns:
            self._selector.unregister(sock_fd)
            # One of the reason on why a socket could cause an error
            # is that the socket is already closed, ignore the
            # socket error if we try to close it at this point.
            # This is equivalent to OSError in Py3
            with suppress(socket.error):
                conn.close()

    def _from_server_socket(self, server_socket):  # noqa: C901  # FIXME
        try:
            s, addr = server_socket.accept()
            if self.server.stats['Enabled']:
                self.server.stats['Accepts'] += 1
            prevent_socket_inheritance(s)
            if hasattr(s, 'settimeout'):
                s.settimeout(self.server.timeout)

            mf = MakeFile
            ssl_env = {}
            # if ssl cert and key are set, we try to be a secure HTTP server
            if self.server.ssl_adapter is not None:
                try:
                    s, ssl_env = self.server.ssl_adapter.wrap(s)
                except errors.NoSSLError:
                    msg = (
                        'The client sent a plain HTTP request, but '
                        'this server only speaks HTTPS on this port.'
                    )
                    buf = [
                        '%s 400 Bad Request\r\n' % self.server.protocol,
                        'Content-Length: %s\r\n' % len(msg),
                        'Content-Type: text/plain\r\n\r\n',
                        msg,
                    ]

                    wfile = mf(s, 'wb', io.DEFAULT_BUFFER_SIZE)
                    try:
                        wfile.write(''.join(buf).encode('ISO-8859-1'))
                    except socket.error as ex:
                        if ex.args[0] not in errors.socket_errors_to_ignore:
                            raise
                    return
                if not s:
                    return
                mf = self.server.ssl_adapter.makefile
                # Re-apply our timeout since we may have a new socket object
                if hasattr(s, 'settimeout'):
                    s.settimeout(self.server.timeout)

            conn = self.server.ConnectionClass(self.server, s, mf)

            if not isinstance(self.server.bind_addr, (str, bytes)):
                # optional values
                # Until we do DNS lookups, omit REMOTE_HOST
                if addr is None:  # sometimes this can happen
                    # figure out if AF_INET or AF_INET6.
                    if len(s.getsockname()) == 2:
                        # AF_INET
                        addr = ('0.0.0.0', 0)
                    else:
                        # AF_INET6
                        addr = ('::', 0)
                conn.remote_addr = addr[0]
                conn.remote_port = addr[1]

            conn.ssl_env = ssl_env
            return conn

        except socket.timeout:
            # The only reason for the timeout in start() is so we can
            # notice keyboard interrupts on Win32, which don't interrupt
            # accept() by default
            return
        except socket.error as ex:
            if self.server.stats['Enabled']:
                self.server.stats['Socket Errors'] += 1
            if ex.args[0] in errors.socket_error_eintr:
                # I *think* this is right. EINTR should occur when a signal
                # is received during the accept() call; all docs say retry
                # the call, and I *think* I'm reading it right that Python
                # will then go ahead and poll for and handle the signal
                # elsewhere. See
                # https://github.com/cherrypy/cherrypy/issues/707.
                return
            if ex.args[0] in errors.socket_errors_nonblocking:
                # Just try again. See
                # https://github.com/cherrypy/cherrypy/issues/479.
                return
            if ex.args[0] in errors.socket_errors_to_ignore:
                # Our socket was closed.
                # See https://github.com/cherrypy/cherrypy/issues/686.
                return
            raise

    def close(self):
        """Close all monitored connections."""
        for (_, conn) in self._selector.connections:
            if conn is not self.server:  # server closes its own socket
                conn.close()
        self._selector.close()

    @property
    def _num_connections(self):
        """Return the current number of connections.

        Includes all connections registered with the selector,
        minus one for the server socket, which is always registered
        with the selector.
        """
        return len(self._selector) - 1

    @property
    def can_add_keepalive_connection(self):
        """Flag whether it is allowed to add a new keep-alive connection."""
        ka_limit = self.server.keep_alive_conn_limit
        return ka_limit is None or self._num_connections < ka_limit<|MERGE_RESOLUTION|>--- conflicted
+++ resolved
@@ -9,12 +9,7 @@
 from contextlib import suppress
 
 from . import errors
-<<<<<<< HEAD
-=======
-from ._compat import selectors
-from ._compat import suppress
 from ._compat import IS_WINDOWS
->>>>>>> b7be66df
 from .makefile import MakeFile
 
 try:
