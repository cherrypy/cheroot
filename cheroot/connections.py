--- conflicted
+++ resolved
@@ -94,11 +94,15 @@
         the values because it implements the Mapping interface from two
         underlying dicts.
         """
-        return iter(self._selector_keys.copy())
+        with self._register_lock:
+            keys = self._selector_keys.copy()
+        return iter(keys)
 
     @property
     def connections(self):
-        return iter(sk.data for sk in self)
+        # no need to lock, self.__iter__ already does that
+        # before the copy
+        return (sk.data for sk in self)
 
     def register(self, fileobj, events, data=None):
         with self._register_lock:
@@ -173,22 +177,10 @@
         # find any connections still registered with the selector
         # that have not been active recently enough.
         threshold = time.time() - self.server.timeout
-<<<<<<< HEAD
-        timed_out_connections = [
-            (sock_fd, conn)
-            for _, (_, sock_fd, _, conn)
-            in self._selector.get_map().items()
-            if conn != self.server and conn.last_used < threshold
-        ]
-        for sock_fd, conn in timed_out_connections:
-            self._selector.unregister(sock_fd)
-            conn.close()
-=======
         for (_, sock_fd, _, conn) in self._selector_mgr:
             if conn is not self.server and conn.last_used < threshold:
                 self._selector_mgr.unregister(sock_fd)
                 conn.close()
->>>>>>> 518eacec
 
     def get_conn(self):  # noqa: C901  # FIXME
         """Return a HTTPConnection object which is ready to be handled.
@@ -216,12 +208,7 @@
             conn_ready_list = self._selector_mgr.select(timeout=0.01)
         except OSError:
             # Mark any connection which no longer appears valid
-<<<<<<< HEAD
-            invalid_entries = []
-            for _, key in self._selector.get_map().items():
-=======
             for (_, sock_fd, _, conn) in self._selector_mgr:
->>>>>>> 518eacec
                 # If the server socket is invalid, we'll just ignore it and
                 # wait to be shutdown.
                 if conn is self.server:
@@ -230,17 +217,9 @@
                 try:
                     os.fstat(sock_fd)
                 except OSError:
-<<<<<<< HEAD
-                    invalid_entries.append((key.fd, key.data))
-
-            for sock_fd, conn in invalid_entries:
-                self._selector.unregister(sock_fd)
-                conn.close()
-=======
                     # Unregister and close all the invalid connections.
                     self._selector_mgr.unregister(sock_fd)
                     conn.close()
->>>>>>> 518eacec
 
             # Wait for the next tick to occur.
             return None
