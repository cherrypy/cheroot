--- conflicted
+++ resolved
@@ -34,15 +34,13 @@
     private_key = None
     """The filename of the server's private key file."""
     
-<<<<<<< HEAD
     certificate_chain = None
     """The filename of the certificate chain file."""
-=======
+    
     """The ssl.SSLContext that will be used to wrap sockets where available
     (on Python > 2.7.9 / 3.3)
     """
     context = None
->>>>>>> 2d26fd4b
 
     def __init__(self, certificate, private_key, certificate_chain=None):
         if ssl is None:
@@ -64,13 +62,6 @@
     def wrap(self, sock):
         """Wrap and return the given socket, plus WSGI environ entries."""
         try:
-<<<<<<< HEAD
-            s = ssl.wrap_socket(sock, do_handshake_on_connect=True,
-                                server_side=True, certfile=self.certificate,
-                                keyfile=self.private_key,
-                                ssl_version=ssl.PROTOCOL_SSLv23,
-                                ca_certs=self.certificate_chain)
-=======
             if self.context is not None:
                 s = self.context.wrap_socket(sock,do_handshake_on_connect=True,
                                              server_side=True)
@@ -78,8 +69,8 @@
                 s = ssl.wrap_socket(sock, do_handshake_on_connect=True,
                                     server_side=True, certfile=self.certificate,
                                     keyfile=self.private_key,
-                                    ssl_version=ssl.PROTOCOL_SSLv23)
->>>>>>> 2d26fd4b
+                                    ssl_version=ssl.PROTOCOL_SSLv23,
+                                    ca_certs=self.certificate_chain)
         except ssl.SSLError:
             e = sys.exc_info()[1]
             if e.errno == ssl.SSL_ERROR_EOF:
