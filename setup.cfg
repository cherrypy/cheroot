[aliases]
dists = clean --all sdist bdist_wheel

[bdist_wheel]
universal = 1

[metadata]
name = cheroot
url = https://cheroot.cherrypy.org
project_urls =
    CI: AppVeyor = https://ci.appveyor.com/project/cherrypy/cheroot
    CI: Travis = https://travis-ci.org/cherrypy/cheroot
    CI: Circle = https://circleci.com/gh/cherrypy/cheroot
    Docs: RTD = https://cheroot.cherrypy.org
    GitHub: issues = https://github.com/cherrypy/cheroot/issues
    GitHub: repo = https://github.com/cherrypy/cheroot
description = Highly-optimized, pure-python HTTP server
long_description = file: README.rst
author = CherryPy Team
author_email = team@cherrypy.org
license_file = LICENSE.md
classifiers =
    Development Status :: 5 - Production/Stable
    Environment :: Web Environment
    Intended Audience :: Developers
    Operating System :: OS Independent
    Framework :: CherryPy
    License :: OSI Approved :: BSD License
    Programming Language :: Python
    Programming Language :: Python :: 2
    Programming Language :: Python :: 2.7
    Programming Language :: Python :: 3
    Programming Language :: Python :: 3.4
    Programming Language :: Python :: 3.5
    Programming Language :: Python :: 3.6
    Programming Language :: Python :: 3.7
    Programming Language :: Python :: Implementation
    Programming Language :: Python :: Implementation :: CPython
    Programming Language :: Python :: Implementation :: Jython
    Programming Language :: Python :: Implementation :: PyPy
    Topic :: Internet :: WWW/HTTP
    Topic :: Internet :: WWW/HTTP :: HTTP Servers
    Topic :: Internet :: WWW/HTTP :: WSGI
    Topic :: Internet :: WWW/HTTP :: WSGI :: Server
keywords =
    http
    server
    ssl
    wsgi

[options]
use_scm_version = True
python_requires = >=2.7,!=3.0.*,!=3.1.*,!=3.2.*,!=3.3.*
packages = find:
include_package_data = True

# These are required during `setup.py` run:
setup_requires =
    setuptools_scm>=1.15.0
    setuptools_scm_git_archive>=1.0

# These are required in actual runtime:
install_requires =
    backports.functools_lru_cache
    six>=1.11.0
    more_itertools>=2.6

[options.extras_require]
docs =
    # upstream
    sphinx>=1.8.2
    rst.linker>=1.9
    jaraco.packaging>=3.2
    sphinx-tabs>=1.1.0

    # local
    docutils
    alabaster

    # needed for setup-check tox env
    collective.checkdocs

testing =
    pytest>=2.8
    pytest-mock==1.10.4
    pytest-sugar>=0.9.1
    pytest-testmon>=0.9.7
<<<<<<< HEAD
    pytest-watch==4.2.0
=======
    pytest-watch
    pytest-xdist==1.28.0
>>>>>>> 328acce8

    # measure test coverage
    coverage==4.5.3
    # send test coverage to codecov.io
    codecov

    pytest-cov

    # TLS
    trustme>=0.4.0
    pyopenssl

    # HTTP over UNIX socket
    requests-unixsocket

    # This addresses https://github.com/cherrypy/cheroot/issues/173.
    # It's a transitive dependency of requests library:
    urllib3>=1.25

[options.entry_points]
console_scripts =
    cheroot = cheroot.cli:main<|MERGE_RESOLUTION|>--- conflicted
+++ resolved
@@ -85,12 +85,8 @@
     pytest-mock==1.10.4
     pytest-sugar>=0.9.1
     pytest-testmon>=0.9.7
-<<<<<<< HEAD
     pytest-watch==4.2.0
-=======
-    pytest-watch
     pytest-xdist==1.28.0
->>>>>>> 328acce8
 
     # measure test coverage
     coverage==4.5.3
