--- conflicted
+++ resolved
@@ -1,12 +1,15 @@
 [tox]
-<<<<<<< HEAD
+minversion = 2.4
 envlist = python
 
 [testenv]
+commands =
+    py.test {posargs}
+    python setup.py checkdocs
+    codecov -f coverage.xml -X gcov
 usedevelop = True
-commands =
-    pytest {posargs}
-    codecov -f coverage.xml -X gcov
+extras = testing
+
 passenv =
   WEBTEST_INTERACTIVE
   CI
@@ -16,8 +19,6 @@
   APPVEYOR_*
 setenv =
     WEBTEST_INTERACTIVE=false
-extras =
-    testing
 
 [testenv:pre-commit]
 deps = pre-commit
@@ -33,14 +34,4 @@
     docs
 usedevelop = False
 commands =
-    python -m setup check --metadata --restructuredtext --strict --verbose
-=======
-minversion = 2.4
-
-[testenv]
-commands =
-	py.test {posargs}
-	python setup.py checkdocs
-usedevelop = True
-extras = testing
->>>>>>> ce5e0eb6
+    python -m setup check --metadata --restructuredtext --strict --verbose