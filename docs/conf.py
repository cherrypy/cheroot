#!/usr/bin/env python3
# -*- coding: utf-8 -*-

<<<<<<< HEAD
import os
import sys
import subprocess
import datetime

if 'check_output' not in dir(subprocess):
    import subprocess32 as subprocess

=======
>>>>>>> 689f700f
extensions = [
    'sphinx.ext.autodoc',
    'jaraco.packaging.sphinx',
    'rst.linker',
]

<<<<<<< HEAD
# General information about the project.

root = os.path.join(os.path.dirname(__file__), '..')
setup_script = os.path.join(root, 'setup.py')
fields = ['--name', '--version', '--url', '--author']
dist_info_cmd = [sys.executable, setup_script] + fields
output_bytes = subprocess.check_output(dist_info_cmd, cwd=root)
project, version, url, author = output_bytes.decode('utf-8').strip().split('\n')

origin_date = datetime.date(2017, 1, 1)
today = datetime.date.today()

copyright = '{origin_date.year}-{today.year} {author}'.format(**locals())

# The full version, including alpha/beta/rc tags.
release = version

master_doc = 'index'

link_files = {
    '../CHANGES.rst': dict(
        using=dict(
            GH='https://github.com',
            project=project,
            url=url,
        ),
        replace=[
            dict(
                pattern=r'(Issue )?#(?P<issue>\d+)',
                url='{url}/issues/{issue}',
            ),
            dict(
                pattern=r'^(?m)((?P<scm_version>v?\d+(\.\d+){1,2}))\n[-=]+\n',
                with_scm='{text}\n{rev[timestamp]:%d %b %Y}\n',
            ),
            dict(
                pattern=r'PEP[- ](?P<pep_number>\d+)',
                url='https://www.python.org/dev/peps/pep-{pep_number:0>4}/',
            ),
        ],
    ),
=======
master_doc = 'index'

link_files = {
	'../CHANGES.rst': dict(
		using=dict(
			GH='https://github.com',
		),
		replace=[
			dict(
				pattern=r'(Issue )?#(?P<issue>\d+)',
				url='{package_url}/issues/{issue}',
			),
			dict(
				pattern=r'^(?m)((?P<scm_version>v?\d+(\.\d+){1,2}))\n[-=]+\n',
				with_scm='{text}\n{rev[timestamp]:%d %b %Y}\n',
			),
			dict(
				pattern=r'PEP[- ](?P<pep_number>\d+)',
				url='https://www.python.org/dev/peps/pep-{pep_number:0>4}/',
			),
		],
	),
>>>>>>> 689f700f
}<|MERGE_RESOLUTION|>--- conflicted
+++ resolved
@@ -1,40 +1,11 @@
 #!/usr/bin/env python3
 # -*- coding: utf-8 -*-
 
-<<<<<<< HEAD
-import os
-import sys
-import subprocess
-import datetime
-
-if 'check_output' not in dir(subprocess):
-    import subprocess32 as subprocess
-
-=======
->>>>>>> 689f700f
 extensions = [
     'sphinx.ext.autodoc',
     'jaraco.packaging.sphinx',
     'rst.linker',
 ]
-
-<<<<<<< HEAD
-# General information about the project.
-
-root = os.path.join(os.path.dirname(__file__), '..')
-setup_script = os.path.join(root, 'setup.py')
-fields = ['--name', '--version', '--url', '--author']
-dist_info_cmd = [sys.executable, setup_script] + fields
-output_bytes = subprocess.check_output(dist_info_cmd, cwd=root)
-project, version, url, author = output_bytes.decode('utf-8').strip().split('\n')
-
-origin_date = datetime.date(2017, 1, 1)
-today = datetime.date.today()
-
-copyright = '{origin_date.year}-{today.year} {author}'.format(**locals())
-
-# The full version, including alpha/beta/rc tags.
-release = version
 
 master_doc = 'index'
 
@@ -42,13 +13,11 @@
     '../CHANGES.rst': dict(
         using=dict(
             GH='https://github.com',
-            project=project,
-            url=url,
         ),
         replace=[
             dict(
                 pattern=r'(Issue )?#(?P<issue>\d+)',
-                url='{url}/issues/{issue}',
+                url='{package_url}/issues/{issue}',
             ),
             dict(
                 pattern=r'^(?m)((?P<scm_version>v?\d+(\.\d+){1,2}))\n[-=]+\n',
@@ -60,28 +29,4 @@
             ),
         ],
     ),
-=======
-master_doc = 'index'
-
-link_files = {
-	'../CHANGES.rst': dict(
-		using=dict(
-			GH='https://github.com',
-		),
-		replace=[
-			dict(
-				pattern=r'(Issue )?#(?P<issue>\d+)',
-				url='{package_url}/issues/{issue}',
-			),
-			dict(
-				pattern=r'^(?m)((?P<scm_version>v?\d+(\.\d+){1,2}))\n[-=]+\n',
-				with_scm='{text}\n{rev[timestamp]:%d %b %Y}\n',
-			),
-			dict(
-				pattern=r'PEP[- ](?P<pep_number>\d+)',
-				url='https://www.python.org/dev/peps/pep-{pep_number:0>4}/',
-			),
-		],
-	),
->>>>>>> 689f700f
 }