--- conflicted
+++ resolved
@@ -185,13 +185,8 @@
 This works similarly to `_cp_dispatch` but, as said above, is more
 explicit and localized. It says:
 
-<<<<<<< HEAD
-- take the first segment and store it into a parameter name `band`
+- take the first segment and store it into a parameter named `name`
 - take again the first segment (since we removed the previous first)
-=======
-- take the first segment and store it into a parameter named `name`
-- take again the first segment (since we removed the previous first) 
->>>>>>> b5275a17
   and store it into a parameter named `title`
 
 Note that the decorator accepts more than a single binding. For instance:
