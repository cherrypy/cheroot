[pytest]
addopts =
  # `pytest-xdist`:
  --numprocesses=auto

  # Show 10 slowest invocations:
  --durations=10

  # A bit of verbosity doesn't hurt:
  -v

  # Report all the things == -rxXs:
  -ra

  # Show values of the local vars in errors:
  --showlocals

  # Autocollect and invoke the doctests from all modules:
  --doctest-modules

  # Dump the test results in junit format:
  --junitxml=.test-results/pytest/test.xml

  # `pytest-cov`:
  --cov=cheroot
  --cov-report term-missing:skip-covered
  --cov-report xml:.test-results/pytest/cov.xml

  # pre-load an in-tree plugin
  -p cheroot.test._pytest_plugin

doctest_optionflags = ALLOW_UNICODE ELLIPSIS

filterwarnings =
<<<<<<< HEAD
    error

    # `cryptography.utils.CryptographyDeprecationWarning` happens but we
    # cannot import it because of the chicken-egg nature of its
    # declaration. So we're forced to use its superclass that is in
    # fact, not a `DeprecationWarning` but a `UserWarning`.
    # Ref: https://github.com/pyca/cryptography/issues/5335
    # cryptography==3.2.1 warning:
    ignore:OpenSSL version 1.0.2 is no longer supported by the OpenSSL project, please upgrade. The next version of cryptography will completely remove support for it.:UserWarning:cryptography
    ignore:OpenSSL version 1.0.2 is no longer supported by the OpenSSL project, please upgrade. The next version of cryptography will completely remove support for it.:UserWarning:OpenSSL.crypto

    # FIXME: drop once setuptools/six fix their importer implementations
    # Ref: https://github.com/pypa/setuptools/issues/2481
    ignore:VendorImporter.exec_module.. not found; falling back to load_module..:ImportWarning
    ignore:_SixMetaPathImporter.exec_module.. not found; falling back to load_module..:ImportWarning
=======
  error

  # cryptography==3.0 warning:
  # `cryptography.utils.CryptographyDeprecationWarning` happens but we
  # cannot import it because of the chicken-egg nature of its
  # declaration. So we're forced to use its superclass that is in
  # fact, not a `DeprecationWarning` but a `UserWarning`.
  # Ref: https://github.com/pyca/cryptography/issues/5335
  ignore:Python 2 is no longer supported by the Python core team. Support for it is now deprecated in cryptography, and will be removed in a future release.:UserWarning:cryptography
  ignore:Python 2 is no longer supported by the Python core team. Support for it is now deprecated in cryptography, and will be removed in a future release.:UserWarning:OpenSSL.crypto
  # cryptography==3.1 warning:
  ignore:Python 3.5 support will be dropped in the next release ofcryptography. Please upgrade your Python.:UserWarning:cryptography
  ignore:Python 3.5 support will be dropped in the next release ofcryptography. Please upgrade your Python.:UserWarning:OpenSSL.crypto
  # cryptography==3.2 warning (with fixed spelling):
  ignore:Python 3.5 support will be dropped in the next release of cryptography. Please upgrade your Python.:UserWarning:cryptography
  ignore:Python 3.5 support will be dropped in the next release of cryptography. Please upgrade your Python.:UserWarning:OpenSSL.crypto
  # cryptography==3.2.1 warning:
  ignore:OpenSSL version 1.0.2 is no longer supported by the OpenSSL project, please upgrade. The next version of cryptography will completely remove support for it.:UserWarning:cryptography
  ignore:OpenSSL version 1.0.2 is no longer supported by the OpenSSL project, please upgrade. The next version of cryptography will completely remove support for it.:UserWarning:OpenSSL.crypto
  # cryptography=3.3.1 warning:
  ignore:Python 2 is no longer supported by the Python core team. Support for it is now deprecated in cryptography, and will be removed in the next release.:UserWarning:cryptography
  ignore:Python 2 is no longer supported by the Python core team. Support for it is now deprecated in cryptography, and will be removed in the next release.:UserWarning:OpenSSL.crypto

  # FIXME: drop once setuptools/six fix their importer implementations
  # Ref: https://github.com/pypa/setuptools/issues/2481
  ignore:VendorImporter.exec_module.. not found; falling back to load_module..:ImportWarning
  ignore:VendorImporter.find_spec.. not found; falling back to find_module..:ImportWarning
  ignore:_SixMetaPathImporter.exec_module.. not found; falling back to load_module..:ImportWarning

  # FIXME: drop once certifi fixes their use of `importlib.resources`
  # Ref: https://github.com/certifi/python-certifi/issues/183
  ignore:path is deprecated. Use files.. instead. Refer to https.//importlib-resources.readthedocs.io/en/latest/using.html#migrating-from-legacy for migration advice.:DeprecationWarning:certifi.core

>>>>>>> b7be66df
junit_duration_report = call
junit_family = xunit2
junit_suite_name = cheroot_test_suite

# A mapping of markers to their descriptions allowed in strict mode:
markers =

minversion = 4.6.6

# Optimize pytest's lookup by restricting potentially deep dir tree scan:
norecursedirs =
  build
  cheroot.egg-info
  dist
  docs
  .cache
  .eggs
  .git
  .github
  .tox

testpaths = cheroot/test/

xfail_strict = true<|MERGE_RESOLUTION|>--- conflicted
+++ resolved
@@ -32,23 +32,6 @@
 doctest_optionflags = ALLOW_UNICODE ELLIPSIS
 
 filterwarnings =
-<<<<<<< HEAD
-    error
-
-    # `cryptography.utils.CryptographyDeprecationWarning` happens but we
-    # cannot import it because of the chicken-egg nature of its
-    # declaration. So we're forced to use its superclass that is in
-    # fact, not a `DeprecationWarning` but a `UserWarning`.
-    # Ref: https://github.com/pyca/cryptography/issues/5335
-    # cryptography==3.2.1 warning:
-    ignore:OpenSSL version 1.0.2 is no longer supported by the OpenSSL project, please upgrade. The next version of cryptography will completely remove support for it.:UserWarning:cryptography
-    ignore:OpenSSL version 1.0.2 is no longer supported by the OpenSSL project, please upgrade. The next version of cryptography will completely remove support for it.:UserWarning:OpenSSL.crypto
-
-    # FIXME: drop once setuptools/six fix their importer implementations
-    # Ref: https://github.com/pypa/setuptools/issues/2481
-    ignore:VendorImporter.exec_module.. not found; falling back to load_module..:ImportWarning
-    ignore:_SixMetaPathImporter.exec_module.. not found; falling back to load_module..:ImportWarning
-=======
   error
 
   # cryptography==3.0 warning:
@@ -72,17 +55,10 @@
   ignore:Python 2 is no longer supported by the Python core team. Support for it is now deprecated in cryptography, and will be removed in the next release.:UserWarning:cryptography
   ignore:Python 2 is no longer supported by the Python core team. Support for it is now deprecated in cryptography, and will be removed in the next release.:UserWarning:OpenSSL.crypto
 
-  # FIXME: drop once setuptools/six fix their importer implementations
-  # Ref: https://github.com/pypa/setuptools/issues/2481
-  ignore:VendorImporter.exec_module.. not found; falling back to load_module..:ImportWarning
-  ignore:VendorImporter.find_spec.. not found; falling back to find_module..:ImportWarning
-  ignore:_SixMetaPathImporter.exec_module.. not found; falling back to load_module..:ImportWarning
-
   # FIXME: drop once certifi fixes their use of `importlib.resources`
   # Ref: https://github.com/certifi/python-certifi/issues/183
   ignore:path is deprecated. Use files.. instead. Refer to https.//importlib-resources.readthedocs.io/en/latest/using.html#migrating-from-legacy for migration advice.:DeprecationWarning:certifi.core
 
->>>>>>> b7be66df
 junit_duration_report = call
 junit_family = xunit2
 junit_suite_name = cheroot_test_suite
